--- conflicted
+++ resolved
@@ -1,6 +1,5 @@
 ## ROADMAP ##
 
-<<<<<<< HEAD
 > [Git] merge branch
 
 **RELEASE** 0.4
@@ -14,17 +13,6 @@
 
 > [SEED] review
 
-=======
-> [Serialization] (in serialization branch) REDO the whole workspace architecture (cf below) and merge branch
-
-**RELEASE** 0.4
-
-**Bugs**:
->   - [heatmap v2] NA in pred charts + Pred charts missing in multi datasets
-
-> [SEED] review
-
->>>>>>> 544ce404
 > [CLI]  Reup - run / predict / explain - directly on paths (dataset, pipeline config), json and yaml
 
 > [ReadsTheDoc] minimal subset of signatures + update and export MD
@@ -38,11 +26,7 @@
 > - Options normalisation in charts (0-1 ou 1-0)
 >   - Unify task_type usage and detection
 
-<<<<<<< HEAD
-> [Predictions] refactoring and as a pipeline context
-=======
 > [Predictions] refactoring and as a pipeline context and change storage mode (index (Polars/Parquet) + blobs (Zarr/HDF5))
->>>>>>> 544ce404
 
 > [Metrics] uniformize Model_Utils / Evaluator / Predictions
 **Bugs**:
