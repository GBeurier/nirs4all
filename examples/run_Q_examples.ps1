--- conflicted
+++ resolved
@@ -1,19 +1,9 @@
 param(
-<<<<<<< HEAD
     [int]$Index = 0,    # 1-based index to run a single example
     [int]$Start = 0,    # 1-based start index to run all examples from
     [switch]$Log        # Enable logging to log.txt
 )
 
-=======
-    [switch]$OutputFile,
-    [string]$LogPath = "run_Q_output.log"
-)
-
-# Set environment variable to disable emoji
-$env:DISABLE_EMOJI = "1"
-
->>>>>>> 544ce404
 $examples = @(
     "Q1_groupsplit.py",
     "Q1_regression.py",
@@ -26,9 +16,10 @@
     "Q6_multisource.py",
     "Q7_discretization.py",
     "Q8_shap.py",
-<<<<<<< HEAD
     "Q9_acp_spread.py",
     "Q10_resampler.py",
+    "Q11_flexible_inputs.py",
+    "Q12_sample_augmentation.py"
     "Q14_workspace.py"
 )
 
@@ -42,28 +33,6 @@
     "Log started at: $(Get-Date)" | Out-File -FilePath $logFile -Append -Encoding UTF8
     "=================================================" | Out-File -FilePath $logFile -Append -Encoding UTF8
     "" | Out-File -FilePath $logFile -Append -Encoding UTF8
-=======
-    "Q9_data_analysis.py",
-    "Q10_resampler.py",
-    "Q11_flexible_inputs.py",
-    "Q12_sample_augmentation.py"
-)
-
-# Function to write output to console and optionally to file
-function Write-Output-Dual {
-    param([string]$Message)
-    Write-Host $Message
-    if ($OutputFile) {
-        Add-Content -Path $LogPath -Value $Message
-    }
-}
-
-# Initialize log file if output to file is enabled
-if ($OutputFile) {
-    $timestamp = Get-Date -Format "yyyy-MM-dd HH:mm:ss"
-    "=== Q Examples Run Started: $timestamp ===" | Set-Content -Path $LogPath
-    Write-Host "Output will be saved to: $LogPath"
->>>>>>> 544ce404
 }
 
 # ## PARALLEL
@@ -114,7 +83,6 @@
 # SEQUENTIAL
 foreach ($example in $selectedExamples) {
     if (Test-Path "$example") {
-<<<<<<< HEAD
         $startTime = Get-Date
         Write-Host "Launch: $example"
         Write-Host "########################################"
@@ -139,27 +107,5 @@
         $endTime = Get-Date
         Write-Host "Finished running: $example (Duration: $(($endTime - $startTime).ToString('hh\:mm\:ss')))"
         Write-Host "########################################"
-=======
-        Write-Output-Dual "Launch: $example"
-        Write-Output-Dual "########################################"
-
-        if ($OutputFile) {
-            # Capture full output including stdout and stderr to file
-            & python "$example" 2>&1 | Tee-Object -FilePath $LogPath -Append | Write-Host
-        } else {
-            # Just run normally without capturing
-            & python "$example"
-        }
-
-        Write-Output-Dual "########################################"
-        Write-Output-Dual "Finished running: $example"
-        Write-Output-Dual "########################################"
->>>>>>> 544ce404
     }
-}
-
-# Print completion message
-if ($OutputFile) {
-    $timestamp = Get-Date -Format "yyyy-MM-dd HH:mm:ss"
-    Write-Output-Dual "=== Q Examples Run Completed: $timestamp ==="
 }