from typing import Any, Dict, List, Tuple, Optional, TYPE_CHECKING
import copy
import numpy as np  # noqa: F401

from nirs4all.controllers.controller import OperatorController
from nirs4all.controllers.registry import register_controller
<<<<<<< HEAD
from nirs4all.utils.emoji import CROSS
=======
from nirs4all.utils.balancing import BalancingCalculator
from nirs4all.utils.binning import BinningCalculator  # noqa: F401 - used in _execute_balanced
>>>>>>> 544ce404

if TYPE_CHECKING:
    from nirs4all.pipeline.runner import PipelineRunner
    from nirs4all.dataset.dataset import SpectroDataset


@register_controller
class SampleAugmentationController(OperatorController):
    """
    Sample Augmentation Controller with delegation pattern.

    This controller orchestrates sample augmentation by:
    1. Calculating augmentation distribution (standard or balanced mode)
    2. Creating transformer→samples mapping
    3. Emitting ONE run_step per transformer with target samples

    The actual augmentation work is delegated to TransformerMixinController.
    """
    priority = 10

    @classmethod
    def matches(cls, step: Any, operator: Any, keyword: str) -> bool:
        return keyword == "sample_augmentation"

    @classmethod
    def use_multi_source(cls) -> bool:
        """Check if the operator supports multi-source datasets."""
        return True

    @classmethod
    def supports_prediction_mode(cls) -> bool:
        """Sample augmentation only runs during training."""
        return False

    def execute(
        self,
        step: Any,
        operator: Any,
        dataset: 'SpectroDataset',
        context: Dict[str, Any],
        runner: 'PipelineRunner',
        source: int = -1,
        mode: str = "train",
        loaded_binaries: Optional[Any] = None,
        prediction_store: Optional[Any] = None
    ) -> Tuple[Dict[str, Any], List]:
        """
        Execute sample augmentation with standard or balanced mode.

        Step format for standard mode:
            {
                "sample_augmentation": {
                    "transformers": [transformer1, transformer2, ...],
                    "count": int,
                    "selection": "random" or "all",  # Default "random"
                    "random_state": int  # Optional
                }
            }

        Step format for balanced mode (choose one balancing strategy):
            Mode 1 - Fixed target size per class:
            {
                "sample_augmentation": {
                    "transformers": [...],
                    "balance": "y" or "metadata_column",
                    "target_size": int,  # Fixed target samples per class
                    "selection": "random" or "all",
                    "random_state": int
                }
            }

            Mode 2 - Multiplier for augmentation:
            {
                "sample_augmentation": {
                    "transformers": [...],
                    "balance": "y" or "metadata_column",
                    "max_factor": float,  # Multiplier (e.g., 3 means class grows 3x)
                    "selection": "random" or "all",
                    "random_state": int
                }
            }

            Mode 3 - Percentage of majority class:
            {
                "sample_augmentation": {
                    "transformers": [...],
                    "balance": "y" or "metadata_column",
                    "ref_percentage": float,  # Target as % of majority (0.0-1.0)
                    "selection": "random" or "all",
                    "random_state": int
                }
            }

        Binning for regression (automatic when balance="y" and task is regression):
            {
                "sample_augmentation": {
                    "transformers": [...],
                    "balance": "y",
                    "bins": int,  # Number of virtual classes (default: 10)
                    "binning_strategy": "equal_width" or "quantile",  # Default: "equal_width"
                    "max_factor": float,  # Choose one balancing mode
                    "selection": "random" or "all",
                    "random_state": int
                }
            }
        """
        config = step["sample_augmentation"]
        transformers = config.get("transformers", [])

        if not transformers:
            raise ValueError("sample_augmentation requires at least one transformer")

        # Determine mode
        is_balanced = "balance" in config

        if is_balanced:
            return self._execute_balanced(config, transformers, dataset, context, runner, loaded_binaries)
        else:
            return self._execute_standard(config, transformers, dataset, context, runner, loaded_binaries)

    def _execute_standard(
        self,
        config: Dict,
        transformers: List,
        dataset: 'SpectroDataset',
        context: Dict[str, Any],
        runner: 'PipelineRunner',
        loaded_binaries: Optional[Any]
    ) -> Tuple[Dict[str, Any], List]:
        """Execute standard count-based augmentation."""
        count = config.get("count", 1)
        selection = config.get("selection", "random")
        random_state = config.get("random_state", None)

        # Get train samples (base only, no augmented)
        train_context = copy.deepcopy(context)
        train_context["partition"] = "train"

        # Get base samples only (exclude augmented)
        base_samples_idx = dataset._indexer.x_indices(train_context, include_augmented=False)  # noqa: SLF001
        base_samples = base_samples_idx.tolist() if hasattr(base_samples_idx, 'tolist') else list(base_samples_idx)

        if not base_samples:
            return context, []

        # Create augmentation plan: sample_id → number of augmentations
        augmentation_counts = {sample_id: count for sample_id in base_samples}

        # Build transformer distribution: sample_id → list of transformer indices
        if selection == "random":
            transformer_map = BalancingCalculator.apply_random_transformer_selection(
                transformers, augmentation_counts, random_state
            )
        else:  # "all"
            transformer_map = self._cycle_transformers(transformers, augmentation_counts)

        # Invert map: transformer_idx → list of sample_ids
        transformer_to_samples = self._invert_transformer_map(transformer_map, len(transformers))

        # Emit ONE run_step per transformer
        self._emit_augmentation_steps(
            transformer_to_samples, transformers, context, dataset, runner, loaded_binaries
        )

        return context, []

    def _execute_balanced(
        self,
        config: Dict,
        transformers: List,
        dataset: 'SpectroDataset',
        context: Dict[str, Any],
        runner: 'PipelineRunner',
        loaded_binaries: Optional[Any]
    ) -> Tuple[Dict[str, Any], List]:
        """Execute balanced class-aware augmentation."""
        balance_source = config.get("balance")
        target_size = config.get("target_size", None)
        max_factor = config.get("max_factor", None)
        ref_percentage = config.get("ref_percentage", None)
        if target_size is None and ref_percentage is None and max_factor is None:
            ref_percentage = 1.0  # Default to ref_percentage=1.0 if none specified

        selection = config.get("selection", "random")
        random_state = config.get("random_state", None)
        bin_balancing = config.get("bin_balancing", "sample")  # NEW: "sample" or "value"

        # Get train samples ONLY (ensure we're in train partition)
        train_context = copy.deepcopy(context)
        train_context["partition"] = "train"
        train_context.pop("train_indices", None)  # Remove any existing indices
        train_context.pop("test_indices", None)

        # Get ALL TRAIN samples (base + augmented)
        all_train_samples = dataset._indexer.x_indices(train_context, include_augmented=True)  # noqa: SLF001
        # Get only BASE TRAIN samples (these have actual data to augment)
        base_train_samples = dataset._indexer.x_indices(train_context, include_augmented=False)  # noqa: SLF001

        if len(base_train_samples) == 0:
            return context, []

        # Get labels for ALL TRAIN samples (to calculate target size)
        if balance_source == "y":
            labels_all_train = dataset.y(train_context, include_augmented=True)
            # Flatten if necessary
            labels_all_train = labels_all_train.flatten() if labels_all_train.ndim > 1 else labels_all_train

            # Store original values before binning (needed for value-aware balancing)
            original_values_all = labels_all_train.copy()

            # Apply binning for regression tasks
            if dataset.is_regression():
                bins = config.get("bins", 10)
                strategy = config.get("binning_strategy", "equal_width")
                labels_all_train, _ = BinningCalculator.bin_continuous_targets(
                    labels_all_train, bins=bins, strategy=strategy
                )
        else:
            # Metadata column - map augmented samples to origins using y_indices
            if not isinstance(balance_source, str):
                raise ValueError(f"balance source must be 'y' or a metadata column name, got {balance_source}")
            # Get origin indices for all train samples (including augmented mapped to origins)
            origin_indices = dataset._indexer.y_indices(train_context, include_augmented=True)  # noqa: SLF001
            # Get base metadata and index into it using origin indices
            base_metadata = dataset._metadata.get_column(balance_source)  # noqa: SLF001
            labels_all_train = base_metadata[origin_indices]
            original_values_all = None

        # Get labels for BASE TRAIN samples only (for calculating augmentation per base sample)
        labels_base_train = labels_all_train[:len(base_train_samples)]
        if original_values_all is not None:
            original_values_base = original_values_all[:len(base_train_samples)]
        else:
            original_values_base = None

        # Calculate augmentation counts per BASE TRAIN sample using specified mode
        if bin_balancing == "value" and dataset.is_regression() and original_values_base is not None:
            # Use value-aware balancing for regression with binning
            augmentation_counts = BalancingCalculator.calculate_balanced_counts_value_aware(
                labels_base_train,
                base_train_samples,
                original_values_base,
                labels_all_train,
                all_train_samples,
                target_size=target_size,
                max_factor=max_factor,
                ref_percentage=ref_percentage,
                random_state=random_state
            )
        else:
            # Use standard sample-aware balancing
            augmentation_counts = BalancingCalculator.calculate_balanced_counts(
                labels_base_train,
                base_train_samples,
                labels_all_train,
                all_train_samples,
                target_size=target_size,
                max_factor=max_factor,
                ref_percentage=ref_percentage,
                random_state=random_state
            )

        # Check if any augmentation is needed
        if sum(augmentation_counts.values()) == 0:
            # All classes already balanced, no augmentation needed
            return context, []

        # Build transformer distribution
        if selection == "random":
            transformer_map = BalancingCalculator.apply_random_transformer_selection(
                transformers, augmentation_counts, random_state
            )
        else:
            transformer_map = self._cycle_transformers(transformers, augmentation_counts)

        # Invert map: transformer_idx → list of sample_ids
        transformer_to_samples = self._invert_transformer_map(transformer_map, len(transformers))

        # Emit ONE run_step per transformer-
        self._emit_augmentation_steps(
            transformer_to_samples, transformers, context, dataset, runner, loaded_binaries
        )

        return context, []

    def _invert_transformer_map(
        self,
        transformer_map: Dict[int, List[int]],
        n_transformers: int
    ) -> Dict[int, List[int]]:
        """
        Invert sample→transformer map to transformer→samples map.

        Args:
            transformer_map: {sample_id: [trans_idx1, trans_idx2, ...]}
            n_transformers: Total number of transformers

        Returns:
            {trans_idx: [sample_id1, sample_id2, ...]}
        """
        inverted = {i: [] for i in range(n_transformers)}

        for sample_id, trans_indices in transformer_map.items():
            for trans_idx in trans_indices:
                inverted[trans_idx].append(sample_id)

        return inverted

    def _emit_augmentation_steps(
        self,
        transformer_to_samples: Dict[int, List[int]],
        transformers: List,
        context: Dict[str, Any],
        dataset: 'SpectroDataset',
        runner: 'PipelineRunner',
        loaded_binaries: Optional[Any]
    ):
<<<<<<< HEAD
        print(f"Executing sample augmentation for step: {step}, keyword: {context.get('keyword', '')}, source: {source}")

        # Apply the transformer to the dataset
        try:
            contexts = []
            steps = []
            for i, operation in enumerate(step["sample_augmentation"]):
                augmentation_id=f"aug_{i}"
                if operation is None:
                    contexts.append(context)
                    steps.append(None)
                    continue
                local_context = context.copy()
                local_context["origin"] = None
                local_context["partition"] = "train"
                dataset.augment_samples(local_context, 1, augmentation_id=augmentation_id)
                local_context = context.copy()
                local_context["augmentation"] = augmentation_id
                contexts.append(local_context)
                steps.append(operation)

            runner.run_steps(steps, dataset, contexts, execution="sequential")
            return context

        except Exception as e:
            print(f"{CROSS} Error applying transformation: {e}")
            raise
=======
        """
        Emit ONE run_step per transformer with the list of target sample indices.

        TransformerMixinController will:
        1. Detect augment_sample action
        2. For each sample in the list:
           - Get origin data (all sources)
           - Transform it
           - Call dataset.add_samples() (or augment_samples with count=1)
        """
        for trans_idx, sample_ids in transformer_to_samples.items():
            if not sample_ids or len(sample_ids) == 0:
                continue

            transformer = transformers[trans_idx]

            # print(f"Applying transformer {transformer} to {sample_ids} samples")

            # Create context for this transformer's augmentation
            local_context = copy.deepcopy(context)
            local_context["augment_sample"] = True  # Signal action (like add_feature)
            local_context["target_samples"] = sample_ids  # Indices to augment
            local_context["partition"] = "train"

            # ONE run_step per transformer - it handles all target samples
            runner.run_step(
                transformer,
                dataset,
                local_context,
                prediction_store=None,
                is_substep=True,
                propagated_binaries=loaded_binaries
            )

    def _cycle_transformers(
        self,
        transformers: List,
        augmentation_counts: Dict[int, int]
    ) -> Dict[int, List[int]]:
        """Cycle through transformers for 'all' selection mode."""
        transformer_map = {}
        for sample_id, count in augmentation_counts.items():
            if count > 0:
                transformer_map[sample_id] = [i % len(transformers) for i in range(count)]
            else:
                transformer_map[sample_id] = []
        return transformer_map
>>>>>>> 544ce404
<|MERGE_RESOLUTION|>--- conflicted
+++ resolved
@@ -4,12 +4,8 @@
 
 from nirs4all.controllers.controller import OperatorController
 from nirs4all.controllers.registry import register_controller
-<<<<<<< HEAD
-from nirs4all.utils.emoji import CROSS
-=======
 from nirs4all.utils.balancing import BalancingCalculator
 from nirs4all.utils.binning import BinningCalculator  # noqa: F401 - used in _execute_balanced
->>>>>>> 544ce404
 
 if TYPE_CHECKING:
     from nirs4all.pipeline.runner import PipelineRunner
@@ -327,35 +323,6 @@
         runner: 'PipelineRunner',
         loaded_binaries: Optional[Any]
     ):
-<<<<<<< HEAD
-        print(f"Executing sample augmentation for step: {step}, keyword: {context.get('keyword', '')}, source: {source}")
-
-        # Apply the transformer to the dataset
-        try:
-            contexts = []
-            steps = []
-            for i, operation in enumerate(step["sample_augmentation"]):
-                augmentation_id=f"aug_{i}"
-                if operation is None:
-                    contexts.append(context)
-                    steps.append(None)
-                    continue
-                local_context = context.copy()
-                local_context["origin"] = None
-                local_context["partition"] = "train"
-                dataset.augment_samples(local_context, 1, augmentation_id=augmentation_id)
-                local_context = context.copy()
-                local_context["augmentation"] = augmentation_id
-                contexts.append(local_context)
-                steps.append(operation)
-
-            runner.run_steps(steps, dataset, contexts, execution="sequential")
-            return context
-
-        except Exception as e:
-            print(f"{CROSS} Error applying transformation: {e}")
-            raise
-=======
         """
         Emit ONE run_step per transformer with the list of target sample indices.
 
@@ -402,5 +369,4 @@
                 transformer_map[sample_id] = [i % len(transformers) for i in range(count)]
             else:
                 transformer_map[sample_id] = []
-        return transformer_map
->>>>>>> 544ce404
+        return transformer_map