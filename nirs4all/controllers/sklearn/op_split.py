from __future__ import annotations

import inspect
from typing import Any, Dict, Tuple, TYPE_CHECKING, List
import copy
from nirs4all.controllers.controller import OperatorController
from nirs4all.controllers.registry import register_controller

if TYPE_CHECKING:  # pragma: no cover
    from nirs4all.pipeline.runner import PipelineRunner
    from nirs4all.dataset.dataset import SpectroDataset


def _needs(splitter: Any) -> Tuple[bool, bool]:
    """Return booleans *(needs_y, needs_groups)* for the given splitter.

    Introspects the signature of ``split`` *plus* estimator tags (when
    available) so it works for *any* class respecting the sklearn contract.
    """
    split_fn = getattr(splitter, "split", None)
    if not callable(split_fn):
        # No split method → cannot be a valid splitter
        return False, False

    sig = inspect.signature(split_fn)
    params = sig.parameters

    needs_y = "y" in params # and params["y"].default is inspect._empty
    # Check if 'groups' parameter exists - sklearn group splitters have groups=None default
    # but still require the parameter to be provided for proper operation
    needs_g = "groups" in params

    # Honour estimator tags (sklearn >=1.3)
    if hasattr(splitter, "_get_tags"):
        tags = splitter._get_tags()
        needs_y = needs_y or tags.get("requires_y", False)

    return needs_y, needs_g


@register_controller
class CrossValidatorController(OperatorController):
    """Controller for **any** sklearn‑compatible splitter (native or custom)."""

    priority = 10  # processed early but after mandatory pre‑processing steps

    @classmethod
    def matches(cls, step: Any, operator: Any, keyword: str) -> bool:  # noqa: D401
        """Return *True* if *operator* behaves like a splitter.

        **Criteria** – must expose a callable ``split`` whose first positional
        argument is named *X*.  Optional presence of ``get_n_splits`` is a plus
        but not mandatory, so user‑defined simple splitters are still accepted.

        Also matches on the 'split' keyword for group-aware splitting syntax.
        """
        # Priority 1: Match on 'split' keyword (explicit workflow operator)
        if keyword == "split":
            return True

        # Priority 2: Match dict with 'split' key
        if isinstance(step, dict) and "split" in step:
            return True

        # Priority 3: Match objects with split() method (existing behavior)
        if operator is None:
            return False

        split_fn = getattr(operator, "split", None)
        if not callable(split_fn):
            return False
        try:
            sig = inspect.signature(split_fn)
        except (TypeError, ValueError):  # edge‑cases: C‑extensions or cythonised
            return True  # accept – we can still attempt runtime call
        params: List[inspect.Parameter] = [
            p for p in sig.parameters.values()
            if p.kind in (p.POSITIONAL_ONLY, p.POSITIONAL_OR_KEYWORD)
        ]
        return bool(params) and params[0].name == "X"

    @classmethod
    def use_multi_source(cls) -> bool:  # noqa: D401
        """Cross‑validators themselves are single‑source operators."""
        return False

    @classmethod
    def supports_prediction_mode(cls) -> bool:
        """Cross-validators should not execute during prediction mode."""
        return True

    def execute(  # type: ignore[override]
        self,
        step: Any,
        operator: Any,
        dataset: "SpectroDataset",
        context: Dict[str, Any],
        runner: "PipelineRunner",
        source: int = -1,
        mode: str = "train",
        loaded_binaries: Any = None,
        prediction_store: Any = None
    ):
        """Run ``operator.split`` and store the resulting folds on *dataset*.

        * Smartly supplies ``y`` / ``groups`` only if required.
        * Extracts groups from metadata if specified.
        * Maps local indices back to the global index space.
        * Stores the list of folds into the dataset for subsequent steps.
        """
        # In predict/explain mode, skip fold splitting entirely
        if mode == "predict" or mode == "explain":
            local_context = copy.deepcopy(context)
            local_context["partition"] = "train"
            needs_y, needs_g = _needs(operator)
            X = dataset.x(local_context, layout="2d", concat_source=True)
            n_samples = X.shape[0]

            # Build minimal kwargs for get_n_splits
            kwargs: Dict[str, Any] = {}
            if needs_y:
                y = dataset.y(local_context)
                if y is not None:
                    kwargs["y"] = y

            n_folds = operator.get_n_splits(**kwargs) if hasattr(operator, "get_n_splits") else 1
            dataset.set_folds([(list(range(n_samples)), [])] * n_folds)
            return context, []

        # Extract group column specification from step dict (train mode only)
        group_column = None
        if isinstance(step, dict) and "group" in step:
            group_column = step["group"]
            if not isinstance(group_column, str):
                raise TypeError(
                    f"Group column must be a string, got {type(group_column).__name__}"
                )

        local_context = copy.deepcopy(context)
        local_context["partition"] = "train"
        needs_y, needs_g = _needs(operator)
        # IMPORTANT: Only split on base samples (exclude augmented) to prevent data leakage
        X = dataset.x(local_context, layout="2d", concat_source=True, include_augmented=False)
        y = dataset.y(local_context, include_augmented=False) if needs_y else None

        # Get groups from metadata if available
        groups = None
        if needs_g:
            # Only extract groups if:
            # 1. Explicit group column specified, OR
            # 2. Dataset has metadata (use first column as default)
            if group_column is not None:
                # Explicit group column specified - validate and extract
                if not hasattr(dataset, 'metadata_columns') or not dataset.metadata_columns:
                    raise ValueError(
                        f"Group column '{group_column}' specified but dataset has no metadata columns."
                    )
                if group_column not in dataset.metadata_columns:
                    raise ValueError(
                        f"Group column '{group_column}' not found in metadata.\n"
                        f"Available columns: {dataset.metadata_columns}"
                    )
                # Extract groups from specified column (base samples only)
                try:
                    groups = dataset.metadata_column(group_column, local_context, include_augmented=False)
                    if len(groups) != X.shape[0]:
                        raise ValueError(
                            f"Group array length ({len(groups)}) doesn't match X rows ({X.shape[0]})"
                        )
                except Exception as e:
                    raise ValueError(
                        f"Failed to extract groups from metadata column '{group_column}': {e}"
                    ) from e
            elif hasattr(dataset, 'metadata_columns') and dataset.metadata_columns:
                # No explicit group column, but metadata available - use first column as default
                group_column = dataset.metadata_columns[0]
                print(
                    f"⚠️ {operator.__class__.__name__} has 'groups' parameter but no 'group' specified. "
                    f"Using default: '{group_column}'"
                )
                try:
                    groups = dataset.metadata_column(group_column, local_context, include_augmented=False)
                    if len(groups) != X.shape[0]:
                        raise ValueError(
                            f"Group array length ({len(groups)}) doesn't match X rows ({X.shape[0]})"
                        )
                except Exception as e:
                    raise ValueError(
                        f"Failed to extract groups from metadata column '{group_column}': {e}"
                    ) from e
            # else: No group column specified and no metadata available
            # Leave groups=None and let the splitter handle it
            # (will work for splitters that don't require groups, will fail for those that do)

        n_samples = X.shape[0]

        # Build kwargs for split()
        kwargs: Dict[str, Any] = {}
        if needs_y:
            if y is None:
                raise ValueError(
                    f"{operator.__class__.__name__} requires y but dataset.y returned None"
                )
            kwargs["y"] = y
        if needs_g and groups is not None:
            # Only provide groups if we actually extracted them
            # (non-group splitters like KFold, ShuffleSplit ignore groups anyway)
            kwargs["groups"] = groups

<<<<<<< HEAD

        if mode != "predict" and mode != "explain":
            folds = list(operator.split(X, **kwargs))  # Convert to list to avoid iterator consumption

            if dataset.x({"partition": "test"}).shape[0] == 0:
                print("{WARNING}No test partition found; using first fold as test set.")
                fold_1 = folds[0]
                dataset._indexer.update_by_indices(
                    fold_1[1], {"partition": "test"}
                )
                return context, []
            else:
                dataset.set_folds(folds)

                headers = [f"fold_{i}" for i in range(len(folds))]
                binary = ",".join(headers).encode("utf-8") + b"\n"
                max_train_samples = max(len(train_idx) for train_idx, _ in folds)

                for row_idx in range(max_train_samples):
                    row_values = []
                    for fold_idx, (train_idx, val_idx) in enumerate(folds):
                        if row_idx < len(train_idx):
                            row_values.append(str(train_idx[row_idx]))
                        else:
                            row_values.append("")  # Empty cell if this fold has fewer samples
                    binary += ",".join(row_values).encode("utf-8") + b"\n"

                folds_name = f"folds_{operator.__class__.__name__}"
                if hasattr(operator, "random_state"):
                    seed = getattr(operator, "random_state")
                    if seed is not None:
                        folds_name += f"_seed{seed}"
                folds_name += ".csv"

            # print(f"Generated {len(folds)} folds.")

            # Save folds CSV as output in the pipeline directory (not as binary artifact)
            output_path = runner.saver.save_output(
                step_number=runner.step_number,
                name=folds_name.replace('.csv', ''),  # Name without extension
                data=binary,
                extension='.csv'
            )

            # Return output info instead of artifact
            if output_path:
                return context, [{"name": folds_name, "path": str(output_path), "type": "folds_csv"}]
            else:
                return context, []
        else:
            n_folds = operator.get_n_splits(**kwargs) if hasattr(operator, "get_n_splits") else 1
            dataset.set_folds([(list(range(n_samples)), [])] * n_folds)
            return context, []
=======
        # Train mode: perform actual fold splitting
        folds = list(operator.split(X, **kwargs))  # Convert to list to avoid iterator consumption

        # Store the folds in the dataset
        dataset.set_folds(folds)

        # If no test partition exists, use first fold as test
        if dataset.x({"partition": "test"}).shape[0] == 0:
            print("⚠️ No test partition found; using first fold as test set.")
            fold_1 = folds[0]
            dataset._indexer.update_by_indices(
                fold_1[1], {"partition": "test"}
            )

        # Generate binary output with fold information
        headers = [f"fold_{i}" for i in range(len(folds))]
        binary = ",".join(headers).encode("utf-8") + b"\n"
        max_train_samples = max(len(train_idx) for train_idx, _ in folds)

        for row_idx in range(max_train_samples):
            row_values = []
            for fold_idx, (train_idx, val_idx) in enumerate(folds):
                if row_idx < len(train_idx):
                    row_values.append(str(train_idx[row_idx]))
                else:
                    row_values.append("")  # Empty cell if this fold has fewer samples
            binary += ",".join(row_values).encode("utf-8") + b"\n"

        # Filename includes group column if used
        folds_name = f"folds_{operator.__class__.__name__}"
        if group_column:
            folds_name += f"_group-{group_column}"
        if hasattr(operator, "random_state"):
            seed = getattr(operator, "random_state")
            if seed is not None:
                folds_name += f"_seed{seed}"
        folds_name += ".csv"

        return context, [(folds_name, binary)]
>>>>>>> 544ce404
<|MERGE_RESOLUTION|>--- conflicted
+++ resolved
@@ -207,61 +207,6 @@
             # (non-group splitters like KFold, ShuffleSplit ignore groups anyway)
             kwargs["groups"] = groups
 
-<<<<<<< HEAD
-
-        if mode != "predict" and mode != "explain":
-            folds = list(operator.split(X, **kwargs))  # Convert to list to avoid iterator consumption
-
-            if dataset.x({"partition": "test"}).shape[0] == 0:
-                print("{WARNING}No test partition found; using first fold as test set.")
-                fold_1 = folds[0]
-                dataset._indexer.update_by_indices(
-                    fold_1[1], {"partition": "test"}
-                )
-                return context, []
-            else:
-                dataset.set_folds(folds)
-
-                headers = [f"fold_{i}" for i in range(len(folds))]
-                binary = ",".join(headers).encode("utf-8") + b"\n"
-                max_train_samples = max(len(train_idx) for train_idx, _ in folds)
-
-                for row_idx in range(max_train_samples):
-                    row_values = []
-                    for fold_idx, (train_idx, val_idx) in enumerate(folds):
-                        if row_idx < len(train_idx):
-                            row_values.append(str(train_idx[row_idx]))
-                        else:
-                            row_values.append("")  # Empty cell if this fold has fewer samples
-                    binary += ",".join(row_values).encode("utf-8") + b"\n"
-
-                folds_name = f"folds_{operator.__class__.__name__}"
-                if hasattr(operator, "random_state"):
-                    seed = getattr(operator, "random_state")
-                    if seed is not None:
-                        folds_name += f"_seed{seed}"
-                folds_name += ".csv"
-
-            # print(f"Generated {len(folds)} folds.")
-
-            # Save folds CSV as output in the pipeline directory (not as binary artifact)
-            output_path = runner.saver.save_output(
-                step_number=runner.step_number,
-                name=folds_name.replace('.csv', ''),  # Name without extension
-                data=binary,
-                extension='.csv'
-            )
-
-            # Return output info instead of artifact
-            if output_path:
-                return context, [{"name": folds_name, "path": str(output_path), "type": "folds_csv"}]
-            else:
-                return context, []
-        else:
-            n_folds = operator.get_n_splits(**kwargs) if hasattr(operator, "get_n_splits") else 1
-            dataset.set_folds([(list(range(n_samples)), [])] * n_folds)
-            return context, []
-=======
         # Train mode: perform actual fold splitting
         folds = list(operator.split(X, **kwargs))  # Convert to list to avoid iterator consumption
 
@@ -270,7 +215,7 @@
 
         # If no test partition exists, use first fold as test
         if dataset.x({"partition": "test"}).shape[0] == 0:
-            print("⚠️ No test partition found; using first fold as test set.")
+            print("{WARNING} No test partition found; using first fold as test set.")
             fold_1 = folds[0]
             dataset._indexer.update_by_indices(
                 fold_1[1], {"partition": "test"}
@@ -300,5 +245,22 @@
                 folds_name += f"_seed{seed}"
         folds_name += ".csv"
 
-        return context, [(folds_name, binary)]
->>>>>>> 544ce404
+            # print(f"Generated {len(folds)} folds.")
+
+            # Save folds CSV as output in the pipeline directory (not as binary artifact)
+            output_path = runner.saver.save_output(
+                step_number=runner.step_number,
+                name=folds_name.replace('.csv', ''),  # Name without extension
+                data=binary,
+                extension='.csv'
+            )
+
+            # Return output info instead of artifact
+            if output_path:
+                return context, [{"name": folds_name, "path": str(output_path), "type": "folds_csv"}] #return context, [(folds_name, binary)]
+            else:
+                return context, []
+        else:
+            n_folds = operator.get_n_splits(**kwargs) if hasattr(operator, "get_n_splits") else 1
+            dataset.set_folds([(list(range(n_samples)), [])] * n_folds)
+            return context, []
