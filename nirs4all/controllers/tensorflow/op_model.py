--- conflicted
+++ resolved
@@ -181,11 +181,6 @@
         if callable(model) and not self._is_tensorflow_model(model):
             # This is a model factory function, we need to create the actual model
             input_shape = X_train.shape[1:]  # Get input shape from training data
-<<<<<<< HEAD
-            model_params = train_params.get('model_params', {})
-=======
-            # print(f"🏗️ Creating TensorFlow model from function {model.__name__} with input_shape={input_shape}")
->>>>>>> 544ce404
             model = self._create_model_from_function(model, input_shape, model_params)
 
         verbose = train_params.get('verbose', 0)
@@ -630,21 +625,8 @@
 
     def _extract_model_config(self, step: Any, operator: Any = None) -> Dict[str, Any]:
         """Extract model configuration from step, handling TensorFlow-specific cases."""
-<<<<<<< HEAD
-        if isinstance(step, dict):
-            # Handle direct function serialization (step itself is {'function': '...', 'params': {...}})
-            if 'function' in step:
-                return step  # Pass through to ModelBuilderFactory as-is
-
-            # Handle 'class' or 'import' serialization
-            if 'class' in step or 'import' in step:
-                return step  # Pass through to ModelBuilderFactory as-is
-
-            model_config = {}
-=======
         # Start with empty config
         model_config = {}
->>>>>>> 544ce404
 
         # If operator is provided and it's a TensorFlow model/function, use it as model_instance
         if operator is not None:
@@ -655,22 +637,20 @@
 
         # Extract additional parameters from step dict (train_params, model_params, etc.)
         if isinstance(step, dict):
-            # If we didn't get model_instance from operator, extract it from step
-            if 'model_instance' not in model_config and 'model' in step:
+            # Handle direct function serialization (step itself is {'function': '...', 'params': {...}})
+            if 'function' in step:
+                return step  # Pass through to ModelBuilderFactory as-is
+
+            # Handle 'class' or 'import' serialization
+            if 'class' in step or 'import' in step:
+                return step  # Pass through to ModelBuilderFactory as-is
+
+            model_config = {}
+
+            if 'model' in step:
                 model = step['model']
                 # Handle serialized model functions
                 if isinstance(model, dict) and 'function' in model:
-<<<<<<< HEAD
-                    # Import the function from the serialized form
-                    function_path = model['function']
-                    try:
-                        mod_name, _, func_name = function_path.rpartition(".")
-                        mod = __import__(mod_name, fromlist=[func_name])
-                        func = getattr(mod, func_name)
-                        model_config['model_instance'] = func
-                    except (ImportError, AttributeError) as e:
-                        raise ValueError(f"Could not import function {function_path}: {e}")
-=======
                     # Check for runtime instance first
                     if '_runtime_instance' in model:
                         model_config['model_instance'] = model['_runtime_instance']
@@ -687,7 +667,6 @@
                 # Handle runtime instance
                 elif isinstance(model, dict) and '_runtime_instance' in model:
                     model_config['model_instance'] = model['_runtime_instance']
->>>>>>> 544ce404
                 # Handle model factory functions or direct models
                 elif callable(model) and hasattr(model, 'framework') and model.framework == 'tensorflow':
                     model_config['model_instance'] = model
