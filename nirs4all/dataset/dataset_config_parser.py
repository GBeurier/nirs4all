from pathlib import Path
from typing import Dict, Any
<<<<<<< HEAD
from nirs4all.utils.emoji import CHART, CROSS
=======
import numpy as np
>>>>>>> 544ce404

def normalize_config_keys(config: Dict[str, Any]) -> Dict[str, Any]:
    """
    Normalize dataset configuration keys to standard format.
    Maps variations like 'x_train', 'X_train', 'Xtrain' to 'train_x'
    Maps metadata variations like 'metadata_train', 'train_metadata', 'm_train' to 'train_group'

    Args:
        config: Original configuration dictionary

    Returns:
        Normalized configuration with standardized keys
    """
    # Base patterns for each standard key
    base_patterns = {
        'train_x': ['train_x', 'x_train', 'xtrain', 'trainx'],
        'train_y': ['train_y', 'y_train', 'ytrain', 'trainy'],
        'test_x': ['test_x', 'x_test', 'xtest', 'testx', 'val_x', 'x_val', 'xval', 'valx'],
        'test_y': ['test_y', 'y_test', 'ytest', 'testy', 'val_y', 'y_val', 'yval', 'valy'],
        'train_group': ['train_group', 'group_train', 'grouptrain', 'traingroup',
                        'train_metadata', 'metadata_train', 'metadatatrain', 'trainmetadata',
                        'train_meta', 'meta_train', 'metatrain', 'trainmeta',
                        'train_m', 'm_train', 'mtrain', 'trainm'],
        'test_group': ['test_group', 'group_test', 'grouptest', 'testgroup',
                       'test_metadata', 'metadata_test', 'metadatatest', 'testmetadata',
                       'test_meta', 'meta_test', 'metatest', 'testmeta',
                       'test_m', 'm_test', 'mtest', 'testm',
                       'val_group', 'group_val', 'groupval', 'valgroup',
                       'val_metadata', 'metadata_val', 'metadataval', 'valmetadata',
                       'val_meta', 'meta_val', 'metaval', 'valmeta',
                       'val_m', 'm_val', 'mval', 'valm'],
    }

    # Build case-insensitive mapping
    key_mappings = {}
    for standard_key, variations in base_patterns.items():
        for variation in variations:
            # Add all case combinations
            key_mappings[variation.lower()] = standard_key
            key_mappings[variation.upper()] = standard_key
            key_mappings[variation.capitalize()] = standard_key
            key_mappings[variation.title()] = standard_key

    normalized_config = {}
    for key, value in config.items():
        normalized_key = key_mappings.get(key.lower(), key)
        normalized_config[normalized_key] = value

    return normalized_config

def _s_(path):
    """Convert path(s) to POSIX format. Handles both single paths and lists of paths."""
    if path is None:
        return None
    if isinstance(path, list):
        return [Path(p).as_posix() for p in path]
    return Path(path).as_posix()

def browse_folder(folder_path, global_params=None):
    config = {
        "train_x": None, "train_x_filter": None, "train_x_params": None,
        "train_y": None, "train_y_filter": None, "train_y_params": None,
        "train_group": None, "train_group_filter": None, "train_group_params": None,
        "train_params": None,
        "test_x": None, "test_x_filter": None, "test_x_params": None,
        "test_y": None, "test_y_filter": None, "test_y_params": None,
        "test_group": None, "test_group_filter": None, "test_group_params": None,
        "test_params": None,
        "global_params": global_params
    }

    files_re = {
        "train_x": ["Xcal", "X_cal", "Cal_X", "calX", "train_X", "trainX", "X_train", "Xtrain"],
        "test_x": ["Xval", "X_val", "val_X", "valX", "Xtest", "X_test", "test_X", "testX"],
        "train_y": ["Ycal", "Y_cal", "Cal_Y", "calY", "train_Y", "trainY", "Y_train", "Ytrain"],
        "test_y": ["Ytest", "Y_test", "test_Y", "testY", "Yval", "Y_val", "val_Y", "valY"],
        "train_group": ["Mcal", "M_cal", "Cal_M", "calM", "train_M", "trainM", "M_train", "Mtrain",
                        "Metacal", "Meta_cal", "Cal_Meta", "calMeta", "train_Meta", "trainMeta", "Meta_train", "Metatrain",
                        "metadatacal", "metadata_cal", "Cal_metadata", "calMetadata", "train_metadata", "trainMetadata", "metadata_train", "metadatatrain"],
        "test_group": ["Mtest", "M_test", "test_M", "testM", "Mval", "M_val", "val_M", "valM",
                       "Metatest", "Meta_test", "test_Meta", "testMeta", "Metaval", "Meta_val", "val_Meta", "valMeta",
                       "metadatatest", "metadata_test", "test_metadata", "testMetadata", "metadataval", "metadata_val", "val_metadata", "valMetadata"],
    }

    dataset_dir = Path(folder_path)
    if not dataset_dir.exists():
        print(f"\033[91m{CROSS} Folder does not exist: {folder_path}\033[0m")
        return config

    for key, patterns in files_re.items():
        matched_files = []
        for pattern in patterns:
            pattern_lower = pattern.lower()
            for file in dataset_dir.glob("*"):
                if pattern_lower in file.name.lower():
                    matched_files.append(str(file))

        if len(matched_files) == 0:
            # print(f"{WARNING}Dataset does not have data for {key}.")
            # logging.warning("No %s file found for %s.", key, dataset_name)
            continue
        elif len(matched_files) == 1:
            # Single source - store as single path for backward compatibility
            config[key] = _s_(matched_files[0])
        else:
            # Multi-source - store as array of paths
            print(f"{CHART}Multiple {key} files found for {folder_path}: {len(matched_files)} sources detected.")
            config[key] = _s_(matched_files)

    return config


def folder_to_name(folder_path):
    path = Path(folder_path)
    for part in reversed(path.parts):
        clean_part = ''.join(c if c.isalnum() else '_' for c in part)
        if clean_part:
            return clean_part.lower()
    return "Unknown_dataset"


def parse_config(data_config):
    # a single folder path
    if isinstance(data_config, str):
        return browse_folder(data_config), folder_to_name(data_config)

    elif isinstance(data_config, dict):
        # a folder tag, idem as single path but with params
        if "folder" in data_config:
            return browse_folder(data_config["folder"], data_config.get("params")), folder_to_name(data_config["folder"])
        else:
            # Normalize keys before processing
            normalized_config = normalize_config_keys(data_config)

            # a full config dict
            # print(f"🔍 Parsing dataset config dict: {normalized_config.keys()}")
            # Accept configs with either train_x or test_x (for prediction scenarios)
            required_keys_pattern = ['train_x']
            alternative_keys_pattern = ['test_x']

            if all(key in normalized_config for key in required_keys_pattern):
                # Standard case: has train_x
                train_file = normalized_config.get("train_x")

                # Check if data is already a numpy array (not a file path)
                if isinstance(train_file, np.ndarray):
                    dataset_name = normalized_config.get("name", "array_dataset")
                    return normalized_config, dataset_name

                if isinstance(train_file, list):
                    train_file = train_file[0]
                train_file = Path(str(train_file))
                dataset_name = f"{train_file.parent.name}_{train_file.stem}"
                return normalized_config, dataset_name
            elif all(key in normalized_config for key in alternative_keys_pattern):
                # Prediction case: has test_x but no train_x
                test_file = normalized_config.get("test_x")

                # Check if data is already a numpy array (not a file path)
                if isinstance(test_file, np.ndarray):
                    dataset_name = normalized_config.get("name", "array_dataset")
                    return normalized_config, dataset_name

                if isinstance(test_file, list):
                    test_file = test_file[0]
                test_file = Path(str(test_file))
                dataset_name = f"{test_file.parent.name}_{test_file.stem}"
                return normalized_config, dataset_name

    print(f"{CROSS} Error in config: unsupported dataset config >> {type(data_config)}: {data_config}")
    return None, 'Unknown_dataset'



<|MERGE_RESOLUTION|>--- conflicted
+++ resolved
@@ -1,10 +1,7 @@
 from pathlib import Path
 from typing import Dict, Any
-<<<<<<< HEAD
 from nirs4all.utils.emoji import CHART, CROSS
-=======
 import numpy as np
->>>>>>> 544ce404
 
 def normalize_config_keys(config: Dict[str, Any]) -> Dict[str, Any]:
     """
