--- conflicted
+++ resolved
@@ -53,7 +53,6 @@
 
         return [convert(c) for c in re.split(r'(\d+)', str(text))]
 
-<<<<<<< HEAD
     def _get_enhanced_predictions(self, **filters) -> List[Dict[str, Any]]:
         """Get predictions with enhanced metrics calculated on-the-fly."""
         predictions = self.predictions.filter_predictions(**filters)
@@ -141,11 +140,6 @@
 
     def plot_top_k_comparison(self, k: int = 5, metric: str = 'rmse',
                               partition: str = '', dataset_name: Optional[str] = None,
-=======
-    def plot_top_k_comparison(self, k: int = 5, rank_metric: str = 'rmse',
-                              rank_partition: str = 'val', display_partition: str = 'all',
-                              dataset_name: Optional[str] = None,
->>>>>>> 544ce404
                               figsize: Tuple[int, int] = (16, 10)) -> Figure:
         """
         Plot top K models with predicted vs true and residuals.
@@ -261,79 +255,6 @@
                         all_y_true.extend(y_true)
                         all_y_pred.extend(y_pred)
                         all_colors.extend([partition_colors[part_name]] * len(y_true))
-<<<<<<< HEAD
-                        partition_labels.append(part_name)
-
-                # Add diagonal line
-                if all_y_true:
-                    min_val = min(all_y_true + all_y_pred)
-                    max_val = max(all_y_true + all_y_pred)
-                    ax_scatter.plot([min_val, max_val], [min_val, max_val], 'r--', alpha=0.8)
-                    ax_scatter.set_xlabel('True Values')
-                    ax_scatter.set_ylabel('Predicted Values')
-                    ax_scatter.legend(loc='best')
-
-                    model_display = model_data['model_name'] + " [" + model_data['model_id'] + "]"
-                    ax_scatter.set_title(f'{model_display}')
-                    ax_scatter.grid(True, alpha=0.3)
-
-                    # Residuals plot with colors
-                    all_y_true = np.array(all_y_true)
-                    all_y_pred = np.array(all_y_pred)
-                    residuals = all_y_true - all_y_pred
-
-                    ax_resid.scatter(all_y_pred, residuals, alpha=0.6, s=20, c=all_colors)
-                    ax_resid.axhline(y=0, color='r', linestyle='--', alpha=0.8)
-                    ax_resid.set_xlabel('Predicted Values')
-                    ax_resid.set_ylabel('Residuals')
-
-                    score_value = model_data['aggregate_score']
-                    ax_resid.set_title(f'Residuals - {metric.upper()}: {score_value:.4f}'
-                                     if isinstance(score_value, (int, float)) else f'Residuals - {metric.upper()}: {score_value}')
-                    ax_resid.grid(True, alpha=0.3)
-        else:
-            # Original single-partition plotting
-            for i, pred in enumerate(top_predictions):
-                ax_scatter = axes[i][0]
-
-                y_true = np.asarray(pred['y_true']).flatten()
-                y_pred = np.asarray(pred['y_pred']).flatten()
-
-                # Check if arrays have the same size for scatter plot
-                if len(y_true) != len(y_pred):
-                    print(f"{WARNING}Warning: Array size mismatch for {pred['model_name']}: "
-                          f"y_true({len(y_true)}) vs y_pred({len(y_pred)})")
-                    min_len = min(len(y_true), len(y_pred))
-                    y_true = y_true[:min_len]
-                    y_pred = y_pred[:min_len]
-
-                ax_scatter.scatter(y_true, y_pred, alpha=0.6, s=20)
-                min_val = min(y_true.min(), y_pred.min())
-                max_val = max(y_true.max(), y_pred.max())
-                ax_scatter.plot([min_val, max_val], [min_val, max_val], 'r--', alpha=0.8)
-                ax_scatter.set_xlabel('True Values')
-                ax_scatter.set_ylabel('Predicted Values')
-
-                model_display = pred['model_name'] + " [" + pred["id"] + "]"
-                title = f'{model_display} - {partition}'
-                ax_scatter.set_title(title)
-                ax_scatter.grid(True, alpha=0.3)
-
-                # Residuals plot
-                ax_resid = axes[i][1]
-
-                residuals = y_true - y_pred
-                ax_resid.scatter(y_pred, residuals, alpha=0.6, s=20)
-                ax_resid.axhline(y=0, color='r', linestyle='--', alpha=0.8)
-                ax_resid.set_xlabel('Predicted Values')
-                ax_resid.set_ylabel('Residuals')
-
-                # Calculate metric on-the-fly if not in prediction
-                score_value = pred.get(metric, 'N/A')
-                ax_resid.set_title(f'Residuals - {metric.upper()}: {score_value:.4f}'
-                                   if isinstance(score_value, (int, float)) else f'Residuals - {metric.upper()}: {score_value}')
-                ax_resid.grid(True, alpha=0.3)
-=======
 
                         # Calculate score for this partition
                         try:
@@ -395,7 +316,6 @@
 
             ax_resid.set_title(resid_title, fontsize=10)
             ax_resid.grid(True, alpha=0.3)
->>>>>>> 544ce404
 
         plt.tight_layout()
         return fig
