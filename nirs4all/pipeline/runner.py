"""
PipelineRunner - Simplified execution engine with branch-based context

Features:
- Simple branch-based context
- Direct operation execution
- Basic branching support
- Simplified data selection
"""
from typing import Any, Dict, List, Optional, Tuple, Union
from datetime import datetime
from pathlib import Path
import json
import warnings

from joblib import Parallel, delayed, parallel_backend

# from nirs4all.controllers.controller import OperatorController

from nirs4all.pipeline.serialization import deserialize_component
from nirs4all.pipeline.history import PipelineHistory
from nirs4all.pipeline.config import PipelineConfig
# from .operation import PipelineOperation
from nirs4all.pipeline.pipeline import Pipeline
from nirs4all.pipeline.io import SimulationSaver
from nirs4all.dataset.dataset import SpectroDataset
from nirs4all.controllers.registry import CONTROLLER_REGISTRY
from nirs4all.pipeline.binary_loader import BinaryLoader



class PipelineRunner:
    """PipelineRunner - Executes a pipeline with enhanced context management and DatasetView support."""

    ##TODO operators should not be located in workflow and serialization but only in registry (basically hardcode of class, _runtime_instance and so, dynamic loading for the rest)
    ##TODO handle the models defined as a class
    WORKFLOW_OPERATORS = ["sample_augmentation", "feature_augmentation", "branch", "dispatch", "model", "stack",
                          "scope", "cluster", "merge", "uncluster", "unscope", "chart_2d", "chart_3d", "fold_chart",
                          "model", "y_processing", "y_chart"]
    SERIALIZATION_OPERATORS = ["class", "function", "module", "object", "pipeline", "instance"]

    def __init__(self, ##TODO add resume / overwrite support / realtime viz
                 max_workers: Optional[int] = None,
                 continue_on_error: bool = False,
                 backend: str = 'threading',
                 verbose: int = 0,
                 parallel: bool = False,
                 results_path: Optional[str] = None,
                 save_binaries: bool = True,
                 mode: str = "train"):

        self.max_workers = max_workers or -1  # -1 means use all available cores
        self.continue_on_error = continue_on_error
        self.backend = backend
        self.verbose = verbose
        self.history = PipelineHistory()
        self.pipeline = Pipeline()
        self.parallel = parallel
        self.step_number = 0  # Initialize step number for tracking
        self.substep_number = -1  # Initialize sub-step number for tracking
        self.saver = SimulationSaver(results_path)
        self.operation_count = 0
        self.save_binaries = save_binaries
        self.mode = mode
        self.step_binaries: Dict[str, List[str]] = {}  # Track step-to-binary mapping
        self.binary_loader: Optional[BinaryLoader] = None

    def next_op(self) -> int:
        """Get the next operation ID."""
        self.operation_count += 1
        return self.operation_count

    def run(self, config: PipelineConfig, dataset: SpectroDataset) -> Tuple[SpectroDataset, PipelineHistory, Pipeline]:
        """Run the pipeline with the given configuration and dataset."""
        print("=" * 200)
        print(f"\033[94m🚀 Starting pipeline {config.name} on dataset {dataset.name}\033[0m")
        print("-" * 200)
<<<<<<< HEAD
        self.saver.register(dataset.name, config.name)
        self.saver.save_json("pipeline.json", config.serializable_steps())
        self.step_number = 0
        self.substep_number = -1
        self.operation_count = 0
=======
        if self.save_binaries:
            storage_path = self.saver.register(dataset.name, config.name)
        # context = {"branch": 0, "processing": "raw", "y": "numeric"}
>>>>>>> 1c7e4537
        context = {"processing": [["raw"]] * dataset.features_sources(), "y": "numeric"}

        # context = {"branch": 0, "processing": "raw", "y": "numeric"} ## TODO handle branch indexing in context

        try:
            self.run_steps(config.steps, dataset, context, execution="sequential")
            # self.history.complete_execution()

            # Save enhanced configuration with metadata if saving binaries
            if self.save_binaries:
                enhanced_config = {
                    "steps": config.serializable_steps(),
                    "execution_metadata": {
                        "step_binaries": self.step_binaries,
                        "created_at": datetime.now().isoformat(),
                        "pipeline_version": "1.0",
                        "mode": self.mode
                    }
                }
                self.saver.save_json("pipeline.json", enhanced_config)

            print(f"\033[94m✅ Pipeline {config.name} completed successfully on dataset {dataset.name}\033[0m")

        except Exception as e:
            # self.history.fail_execution(str(e))
            print(f"\033[91m❌ Pipeline {config.name} on dataset {dataset.name} failed: \n{str(e)}\033[0m")
            import traceback
            traceback.print_exc()

            raise

        return dataset, self.history, self.pipeline

    def run_steps(self, steps: List[Any], dataset: SpectroDataset, context: Union[List[Dict[str, Any]], Dict[str, Any]], execution: str = "sequential", is_substep: bool = False) -> Dict[str, Any]: ##TODO distinguish parallel and sequential contexts from parrallel and sequential execution
        """Run a list of steps with enhanced context management and DatasetView support."""
        if not isinstance(steps, list):
            steps = [steps]
        print(f"\033[94m🔄 Running {len(steps)} steps in {execution} mode\033[0m")

        if execution == "sequential":
            if isinstance(context, list) and len(context) == len(steps):
                # print("🔄 Running steps sequentially with separate contexts")
                for step, ctx in zip(steps, context):
                    self.run_step(step, dataset, ctx, is_substep=is_substep)
                return context[-1]
            elif isinstance(context, dict):
                # print("🔄 Running steps sequentially with shared context")
                for step in steps:
                    context = self.run_step(step, dataset, context, is_substep=is_substep)
                    # print(f"🔹 Updated context after step: {context}")
                self.substep_number = -1  # Reset sub-step number after sequential execution
                return context

        elif execution == "parallel" and self.parallel:
            # print(f"🔄 Running steps in parallel with {self.max_workers} workers")
            with parallel_backend(self.backend, n_jobs=self.max_workers):
                Parallel()(delayed(self.run_step)(step, dataset, context) for step, context in zip(steps, context))

    def run_step(self, step: Any, dataset: SpectroDataset, context: Dict[str, Any], *, is_substep: bool = False):
        """
        Run a single pipeline step with enhanced context management and DatasetView support.
        """
        before_dataset_str = str(dataset)

        step_description = self._get_step_description(step)
        if is_substep or self.substep_number > 0:
            self.substep_number += 1
            print(f"\033[96m   ▶ Sub-step {self.step_number}.{self.substep_number}: {step_description}\033[0m")
        else:
            self.substep_number = 0
            self.step_number += 1
        # print(f"🔷 Step {self.step_number}: {step_description}")
            print(f"\033[92m🔷 Step {self.step_number}: {step_description}\033[0m")
        # print(f"🔹 Current context: {context}")
        # print(f"🔹 Step config: {step}")

        if step is None:
            print("🔷 No operation defined for this step, skipping.")
            return context

        # Start step tracking
        # step_execution = self.history.start_step(
        #     step_number=self.current_step,
        #     step_description=step_description,
        #     step_config=step
        # )

        try:
            operator, controller = None, None
            if isinstance(step, dict):
                if key := next((k for k in step if k in self.WORKFLOW_OPERATORS), None):
                    # print(f"📋 Workflow operation: {key}")
                    if 'class' in step[key]:
                        if '_runtime_instance' in step[key]:
                            operator = step[key]['_runtime_instance']
                        else:
                            operator = deserialize_component(step[key])
                        controller = self._select_controller(step, keyword=key, operator=operator)
                    else:
                        controller = self._select_controller(step, keyword=key)
                elif key := next((k for k in step if k in self.SERIALIZATION_OPERATORS), None):
                    # print(f"📦 Deserializing dict operation: {key}")
                    if '_runtime_instance' in step:
                        operator = step['_runtime_instance']
                    else:
                        operator = deserialize_component(step)
                    controller = self._select_controller(step, operator=operator)
                else:
                    # print(f"🔗 Running dict operation: {step}")
                    controller = self._select_controller(step)
            elif isinstance(step, list):
                # print(f"🔗 Sub-pipeline with {len(step)} steps")
                return self.run_steps(step, dataset, context, execution="sequential", is_substep=True)

            elif isinstance(step, str):
                if key := next((s for s in step.split() if s in self.WORKFLOW_OPERATORS), None):
                    # print(f"📋 Workflow operation: {key}")
                    controller = self._select_controller(key, keyword=key)
                else:
                    # print(f"📦 Deserializing str operation: {step}")
                    operator = deserialize_component(step)
                    controller = self._select_controller(step, operator=operator, keyword=step)

            else:
                # print(f"🔍 Unknown step type: {type(step).__name__}, executing as operation")
                controller = self._select_controller(step)

            if controller is not None:
                # Check if controller supports prediction mode
                if self.mode == "predict" and not controller.supports_prediction_mode():
                    print(f"🔄 Skipping step {self.step_number} in prediction mode")
                    return context

                # Load binaries if in prediction mode
                loaded_binaries = None
                if self.mode == "predict" and self.binary_loader is not None:
                    loaded_binaries = self.binary_loader.get_binaries_for_step(
                        self.step_number, self.substep_number
                    )

                # print(f"🔄 Selected controller: {controller.__class__.__name__}")
                context["step_id"] = self.step_number
                return self._execute_controller(
                    controller, step, operator, dataset, context, -1, loaded_binaries
                )


            # self.history.complete_step(step_execution.step_id)

        except Exception as e:
            # Fail step
            # self.history.fail_step(step_execution.step_id, str(e))
            import traceback
            traceback.print_exc()
            if self.continue_on_error:
                print(f"⚠️ Step failed but continuing: {str(e)}")
            else:
                raise RuntimeError(f"Pipeline step failed: {str(e)}") from e

        finally:
            if not is_substep:
                print("-" * 200)
                after_dataset_str = str(dataset)
                # print(before_dataset_str)
                if before_dataset_str != after_dataset_str:
                    print(f"\033[97mUpdate: {after_dataset_str}\033[0m")
                    print("-" * 200)

    def _select_controller(self, step: Any, operator: Any = None, keyword: str = ""):
        matches = [cls for cls in CONTROLLER_REGISTRY if cls.matches(step, operator, keyword)]
        if not matches:
            raise TypeError(f"No matching controller found for {step}. Available controllers: {[cls.__name__ for cls in CONTROLLER_REGISTRY]}")
        matches.sort(key=lambda c: c.priority)
        return matches[0]()

    def _execute_controller(  # TODO Choose one option for multi-source datasets and parrallel execution
        self,
        controller: Any,
        step: Any,
        operator: Any,
        dataset: SpectroDataset,
        context: Dict[str, Any],
        source: Union[int, List[int]] = -1,
        loaded_binaries: Optional[List[Tuple[str, Any]]] = None
    ):
        """Execute the controller for the given step and operator."""
        operator_name = operator.__class__.__name__ if operator is not None else ""
        controller_name = controller.__class__.__name__

        if operator is not None:
            print(f"🔹 Executing controller {controller_name} with operator {operator_name}")
        else:
            print(f"🔹 Executing controller {controller_name} without operator")

        context, binaries = controller.execute(
            step,
            operator,
            dataset,
            context,
            self,
            source,
            self.mode,
            loaded_binaries
        )

        # Save binaries if in training mode and saving is enabled
        if self.mode == "train" and self.save_binaries and binaries:
            # Track binaries for this step with correct naming
            step_id = f"{self.step_number}_{self.substep_number}"

            # Store the actual filenames that will be saved (with step prefixes)
            actual_filenames = []
            for binary_name, _ in binaries:
                # Construct the actual saved filename (same logic as in io.py)
                prefixed_name = str(self.step_number)
                if self.substep_number > 0:
                    prefixed_name += "_" + str(self.substep_number)
                prefixed_name += "_" + str(binary_name)
                actual_filenames.append(prefixed_name)

            self.step_binaries[step_id] = actual_filenames
            self.saver.save_binaries(self.step_number, self.substep_number, binaries)

        return context

        # if controller.use_multi_source():
        #     if not dataset.is_multi_source():
        #         source = 0
        #     else:
        #         source = [i for i in range(dataset.n_sources)]
        #         operator = [operator]
        #         for _ in range(len(source) - len(operator)):
        #             op = deserialize_component(step)
        #             print(f"🔄 Adding operator {op} for additional source")
        #             operator.append(op)

        # if isinstance(operator, list) and self.parallel:
        #     print(f"🔄 Running operators in parallel with {self.max_workers} workers")
        #     with parallel_backend(self.backend, n_jobs=self.max_workers):
        #         Parallel()(delayed(controller.execute)(step, op, dataset, context, self, src) for op, src in zip(operator, source))
        #     return context
        # else:
        #     print(f"🔄 Running single operator {operator} for step: {step}, source: {source}")
            # return controller.execute(step, operator, dataset, context, self, source)

    # Helper method to get a human-readable description of a step
    def _get_step_description(self, step: Any) -> str:
        """Get a human-readable description of a step"""
        if step is None:
            return "No operation"
        if isinstance(step, dict):
            if len(step) == 1:
                key = next(iter(step.keys()))
                return f"{key}"
            elif "class" in step:
                key = f"{step['class'].split('.')[-1]}"
                if "params" in step:
                    params_str = ", ".join(f"{k}={v}" for k, v in step["params"].items())
                    return f"{key}({params_str})"
            elif "model" in step:
                if "class" in step['model']:
                    key = f"{step['model']['class'].split('.')[-1]}"
                elif "function" in step['model']:
                    key = f"{step['model']['function'].split('.')[-1]}"
                else:
                    key = "unknown_model"
                params_str = ""
                if "params" in step['model']:
                    params_str = ", ".join(f"{k}={v}" for k, v in step['model']["params"].items())
                actions = "train"
                if "finetune_params" in step:
                    actions = "(finetune)"
                return f"{actions} {key}({params_str})"
            else:
                return f"Dict with {len(step)} keys"
        elif isinstance(step, list):
            return f"Sub-pipeline ({len(step)} steps)"
        elif isinstance(step, str):
            return step
        else:
            return str(type(step).__name__)

    @staticmethod
    def predict(
        path: Union[str, Path],
        dataset: SpectroDataset,
        verbose: int = 0
    ) -> Tuple[SpectroDataset, Dict[str, Any]]:
        """
        Load a saved pipeline and run it in prediction mode.

        Args:
            path: Path to saved pipeline directory
            dataset: Dataset to make predictions on
            verbose: Verbosity level

        Returns:
            Tuple of (updated_dataset, final_context) with predictions stored in dataset

        Raises:
            FileNotFoundError: If pipeline directory or required files don't exist
            ValueError: If pipeline configuration is invalid
            RuntimeError: If prediction execution fails
        """
        path = Path(path)

        # Validate pipeline path
        if not path.exists():
            raise FileNotFoundError(f"Pipeline directory does not exist: {path}")

        pipeline_json_path = path / "pipeline.json"
        if not pipeline_json_path.exists():
            raise FileNotFoundError(f"Pipeline configuration not found: {pipeline_json_path}")

        # Load pipeline configuration
        try:
            with open(pipeline_json_path, 'r') as f:
                pipeline_data = json.load(f)
        except (json.JSONDecodeError, FileNotFoundError) as e:
            raise ValueError(f"Failed to load pipeline configuration: {e}")

        # Check for binary metadata
        if "execution_metadata" not in pipeline_data:
            warnings.warn(
                f"Pipeline at {path} was saved without binary metadata. "
                "This pipeline may not work properly in prediction mode. "
                "Consider re-running the pipeline with save_binaries=True to enable full prediction support.",
                UserWarning
            )

        # Extract steps - handle both old and new format
        if "steps" in pipeline_data:
            steps = pipeline_data["steps"]
        else:
            # Old format - pipeline_data is the steps directly
            steps = pipeline_data

        # Create binary loader
        binary_loader = BinaryLoader(path)

        # Create prediction runner
        runner = PipelineRunner(
            verbose=verbose,
            save_binaries=False,  # Don't save binaries during prediction
            mode="predict"
        )
        runner.binary_loader = binary_loader

        # Create config and run pipeline
        config = PipelineConfig(steps)
        config.name = f"prediction_{dataset.name}"

        if verbose > 0:
            print(f"🔮 Starting prediction mode for pipeline on dataset {dataset.name}")
            cache_info = binary_loader.get_cache_info()
            print(f"📦 Available binaries for {cache_info['total_available_binaries']} operations across {len(cache_info['available_steps'])} steps")

        try:
            result_dataset, history, pipeline = runner.run(config, dataset)

            # Extract final context
            final_context = {"processing": [["prediction"]] * dataset.features_sources(), "y": "prediction"}

            if verbose > 0:
                print(f"✅ Prediction completed successfully")

            return result_dataset, final_context

        except Exception as e:
            raise RuntimeError(f"Prediction failed: {e}") from e<|MERGE_RESOLUTION|>--- conflicted
+++ resolved
@@ -75,17 +75,13 @@
         print("=" * 200)
         print(f"\033[94m🚀 Starting pipeline {config.name} on dataset {dataset.name}\033[0m")
         print("-" * 200)
-<<<<<<< HEAD
-        self.saver.register(dataset.name, config.name)
+        if self.save_binaries:
+            storage_path = self.saver.register(dataset.name, config.name)
         self.saver.save_json("pipeline.json", config.serializable_steps())
         self.step_number = 0
         self.substep_number = -1
         self.operation_count = 0
-=======
-        if self.save_binaries:
-            storage_path = self.saver.register(dataset.name, config.name)
         # context = {"branch": 0, "processing": "raw", "y": "numeric"}
->>>>>>> 1c7e4537
         context = {"processing": [["raw"]] * dataset.features_sources(), "y": "numeric"}
 
         # context = {"branch": 0, "processing": "raw", "y": "numeric"} ## TODO handle branch indexing in context
