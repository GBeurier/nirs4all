
from typing import Any, Dict, List, Optional, Tuple, Union
from datetime import datetime
from pathlib import Path
import json
import numpy as np
import sys
import io
import os

# Fix UTF-8 encoding for Windows terminals to handle emoji characters
# if sys.platform == 'win32':
#     try:
#         sys.stdout.reconfigure(encoding='utf-8')
#         sys.stderr.reconfigure(encoding='utf-8')
#     except (AttributeError, io.UnsupportedOperation):
#         # Fallback for older Python or non-reconfigurable streams
#         sys.stdout = io.TextIOWrapper(sys.stdout.buffer, encoding='utf-8', errors='replace')
#         sys.stderr = io.TextIOWrapper(sys.stderr.buffer, encoding='utf-8', errors='replace')

from joblib import Parallel, delayed, parallel_backend
from nirs4all.dataset.predictions import Predictions
from nirs4all.utils.emoji import ROCKET, TROPHY, MEDAL_GOLD, FLAG, CHECK, CROSS, DIAMOND, SEARCH, REFRESH, WARNING, PLAY, SMALL_DIAMOND

from nirs4all.pipeline.serialization import deserialize_component
from nirs4all.pipeline.history import PipelineHistory
from nirs4all.pipeline.config import PipelineConfigs
from nirs4all.pipeline.io import SimulationSaver
from nirs4all.pipeline.manifest_manager import ManifestManager
from nirs4all.dataset.dataset import SpectroDataset
from nirs4all.dataset.dataset_config import DatasetConfigs
from nirs4all.controllers.registry import CONTROLLER_REGISTRY
from nirs4all.pipeline.binary_loader import BinaryLoader
from nirs4all.utils.tab_report_manager import TabReportManager

def init_global_random_state(seed: Optional[int] = None):
    import numpy as np
    import random
    import os

    if seed is not None:
        np.random.seed(seed)
        random.seed(seed)
        os.environ['PYTHONHASHSEED'] = str(seed)

    # tensflow
    try:
        import tensorflow as tf
        tf.random.set_seed(seed if seed is not None else 42)
    except ImportError:
        pass
    # sklearn
    try:
        from sklearn.utils import check_random_state
        _ = check_random_state(seed)
    except ImportError:
        pass


class PipelineRunner:
    """PipelineRunner - Executes a pipeline with enhanced context management and DatasetView support."""

    ##TODO handle the models defined as a class
    WORKFLOW_OPERATORS = ["sample_augmentation", "feature_augmentation", "branch", "dispatch", "model", "stack",
                          "scope", "cluster", "merge", "uncluster", "unscope", "chart_2d", "chart_3d", "fold_chart",
                          "model", "y_processing", "y_chart", "split", "preprocessing"]
    SERIALIZATION_OPERATORS = ["class", "function", "module", "object", "pipeline", "instance"]

    def __init__(self, ##TODO add resume / overwrite support / realtime viz
                 max_workers: Optional[int] = None,
                 continue_on_error: bool = False,
                 backend: str = 'threading',
                 verbose: int = 0,
                 parallel: bool = False,
                 workspace_path: Optional[Union[str, Path]] = None,
                 save_files: bool = True,
                 mode: str = "train",
                 load_existing_predictions: bool = True,
                 show_spinner: bool = True,
                 enable_tab_reports: bool = True,
                 random_state: Optional[int] = None,
                 plots_visible: bool = False,
                 keep_datasets: bool = True
                 ):

        if random_state is not None:
            init_global_random_state(random_state)
        self.plots_visible = plots_visible

        # Enable interactive mode for plots if visible
        self.max_workers = max_workers or -1  # -1 means use all available cores
        self.continue_on_error = continue_on_error
        self.backend = backend
        self.verbose = verbose
        self.history = PipelineHistory()
        self.parallel = parallel
        self.step_number = 0  # Initialize step number for tracking
        self.substep_number = -1  # Initialize sub-step number for tracking

        # Workspace configuration
        if workspace_path is None:
            workspace_path = Path.cwd() / "workspace"
        self.workspace_path = Path(workspace_path)
        self.runs_dir = self.workspace_path / "runs"
        self.runs_dir.mkdir(parents=True, exist_ok=True)

        # Create other workspace directories
        (self.workspace_path / "exports").mkdir(exist_ok=True)
        (self.workspace_path / "library").mkdir(exist_ok=True)

        # Will be set per-run
        self.current_run_dir = None
        self.saver = None
        self.manifest_manager = None
        self.pipeline_uid: Optional[str] = None
        self.operation_count = 0
        self.save_files = save_files
        self.mode = mode
        self.load_existing_predictions = load_existing_predictions
        self.step_binaries: Dict[str, List[str]] = {}  # Track step-to-binary mapping
        self.binary_loader: Optional[BinaryLoader] = None
        self.show_spinner = show_spinner
        self.enable_tab_reports = enable_tab_reports
        self.prediction_metadata: Optional[Dict[str, Any]] = None
        self.config_path: Optional[str] = None
        self.target_model: Optional[Dict[str, Any]] = None
        self.model_weights: Optional[List[float]] = None
        self._capture_model: bool = False  # Flag to capture model during prediction
        self._captured_model: Optional[Any] = None  # Captured model for SHAP analysis
        self.keep_datasets = keep_datasets
        if self.keep_datasets:
            self.raw_data: Dict[str, np.ndarray] = {}
            self.pp_data: Dict[str, Dict[str, np.ndarray]] = {}

        # Store figure references to prevent garbage collection
        self._figure_refs: List[Any] = []


    def _normalize_pipeline(
        self,
        pipeline: Union[PipelineConfigs, List[Any], Dict, str],
        name: str = "",
        max_generation_count: int = 10000
    ) -> PipelineConfigs:
        """
        Normalize pipeline input to PipelineConfigs.

        Args:
            pipeline: Can be:
                - PipelineConfigs instance (return as-is)
                - List[Any]: serialized steps (wrap as PipelineConfigs)
                - Dict/str: raw definition (parse via PipelineConfigs)
            name: Optional name for the pipeline
            max_generation_count: Max combinations to generate

        Returns:
            PipelineConfigs instance
        """
        if isinstance(pipeline, PipelineConfigs):
            return pipeline

        if isinstance(pipeline, list):
            # This is a list of serialized steps
            # Wrap it in a dict with "pipeline" key to match PipelineConfigs format
            pipeline_dict = {"pipeline": pipeline}
            return PipelineConfigs(pipeline_dict, name=name, max_generation_count=max_generation_count)

        # Otherwise, it's a raw definition (Dict or str)
        return PipelineConfigs(pipeline, name=name, max_generation_count=max_generation_count)


    def _normalize_dataset(
        self,
        dataset: Union[DatasetConfigs, SpectroDataset, np.ndarray, Tuple[np.ndarray, ...], Dict, List[Dict], str, List[str]],
        dataset_name: str = "array_dataset"
    ) -> DatasetConfigs:
        """
        Normalize dataset input to DatasetConfigs.

        Args:
            dataset: Can be:
                - DatasetConfigs instance (return as-is)
                - SpectroDataset instance (wrap in DatasetConfigs)
                - np.ndarray: X data only (for prediction)
                - Tuple[np.ndarray, np.ndarray]: (X, y) for training/evaluation
                - Tuple[np.ndarray, np.ndarray, Dict]: (X, y, partition_info) with partition dict
                - Dict/List[Dict]/str/List[str]: raw configs (parse via DatasetConfigs)
            dataset_name: Name to use for array-based datasets

        Returns:
            DatasetConfigs instance
        """
        if isinstance(dataset, DatasetConfigs):
            return dataset

        if isinstance(dataset, SpectroDataset):
            # Wrap existing SpectroDataset in DatasetConfigs
            # Create a synthetic config that marks this as a preloaded dataset
            configs = DatasetConfigs.__new__(DatasetConfigs)
            configs.configs = [({"_preloaded_dataset": dataset}, dataset.name)]
            configs.cache = {dataset.name: self._extract_dataset_cache(dataset)}
            return configs

        if isinstance(dataset, np.ndarray):
            # Single array - assume X only (for prediction mode)
            spectro_dataset = SpectroDataset(name=dataset_name)
            spectro_dataset.add_samples(dataset, indexes={"partition": "test"})

            configs = DatasetConfigs.__new__(DatasetConfigs)
            configs.configs = [({"_preloaded_dataset": spectro_dataset}, dataset_name)]
            configs.cache = {dataset_name: self._extract_dataset_cache(spectro_dataset)}
            return configs

        if isinstance(dataset, tuple) and len(dataset) >= 2:
            # Tuple of arrays: (X, y) or (X, y, partition_info)
            X, y = dataset[0], dataset[1]

            if not isinstance(X, np.ndarray) or not isinstance(y, np.ndarray):
                raise ValueError("Tuple dataset must contain numpy arrays for X and y")

            spectro_dataset = SpectroDataset(name=dataset_name)

            # Check if there's partition information
            if len(dataset) >= 3 and isinstance(dataset[2], dict):
                partition_info = dataset[2]
                # Split data according to partition info
                # Expected format: {"train": slice/indices, "test": slice/indices}
                # or {"train": int} for train_size
                if "train" in partition_info and "test" in partition_info:
                    train_idx = partition_info["train"]
                    test_idx = partition_info["test"]

                    if isinstance(train_idx, int):
                        # Assume it's train size
                        train_idx = slice(0, train_idx)
                        test_idx = slice(train_idx.stop, None)

                    X_train = X[train_idx]
                    y_train = y[train_idx]
                    X_test = X[test_idx]
                    y_test = y[test_idx]

                    spectro_dataset.add_samples(X_train, indexes={"partition": "train"})
                    spectro_dataset.add_targets(y_train)
                    spectro_dataset.add_samples(X_test, indexes={"partition": "test"})
                    spectro_dataset.add_targets(y_test)
                elif "train" in partition_info:
                    # Only train size specified
                    train_size = partition_info["train"]
                    X_train, X_test = X[:train_size], X[train_size:]
                    y_train, y_test = y[:train_size], y[train_size:]

                    spectro_dataset.add_samples(X_train, indexes={"partition": "train"})
                    spectro_dataset.add_targets(y_train)
                    if len(X_test) > 0:
                        spectro_dataset.add_samples(X_test, indexes={"partition": "test"})
                        spectro_dataset.add_targets(y_test)
                else:
                    # No valid partition info, add all as train
                    spectro_dataset.add_samples(X, indexes={"partition": "train"})
                    spectro_dataset.add_targets(y)
            else:
                # No partition info, add all as train
                spectro_dataset.add_samples(X, indexes={"partition": "train"})
                spectro_dataset.add_targets(y)

            configs = DatasetConfigs.__new__(DatasetConfigs)
            configs.configs = [({"_preloaded_dataset": spectro_dataset}, dataset_name)]
            configs.cache = {dataset_name: self._extract_dataset_cache(spectro_dataset)}
            return configs

        # Otherwise, it's a raw config
        return DatasetConfigs(dataset)


    def _extract_dataset_cache(self, dataset: SpectroDataset) -> Tuple:
        """Extract cache tuple from a SpectroDataset for DatasetConfigs cache."""
        # Try to extract train data
        try:
            x_train = dataset.x({"partition": "train"}, layout="2d")
            y_train = dataset.y({"partition": "train"})
            # Metadata and headers are optional
            try:
                m_train = dataset.metadata({"partition": "train"})
            except:
                m_train = None
            train_headers = None  # Not easily accessible from dataset
            m_train_headers = None
        except:
            x_train = y_train = m_train = train_headers = m_train_headers = None

        # Try to extract test data
        try:
            x_test = dataset.x({"partition": "test"}, layout="2d")
            y_test = dataset.y({"partition": "test"})
            try:
                m_test = dataset.metadata({"partition": "test"})
            except:
                m_test = None
            test_headers = None
            m_test_headers = None
        except:
            x_test = y_test = m_test = test_headers = m_test_headers = None

        return (x_train, y_train, m_train, train_headers, m_train_headers,
                x_test, y_test, m_test, test_headers, m_test_headers)


    def run(
        self,
        pipeline: Union[PipelineConfigs, List[Any], Dict, str],
        dataset: Union[DatasetConfigs, SpectroDataset, np.ndarray, Tuple[np.ndarray, ...], Dict, List[Dict], str, List[str]],
        pipeline_name: str = "",
        dataset_name: str = "dataset",
        max_generation_count: int = 10000
    ) -> Any:
        """
        Run pipeline configurations on dataset configurations.

        Args:
            pipeline: Pipeline definition (PipelineConfigs, List[steps], Dict, or file path)
            dataset: Dataset definition (DatasetConfigs, SpectroDataset, numpy arrays, Dict, or file path)
            pipeline_name: Optional name for the pipeline
            dataset_name: Optional name for array-based datasets
            max_generation_count: Maximum number of pipeline combinations to generate

        Returns:
            Tuple of (run_predictions, datasets_predictions)
        """
        # Normalize inputs
        pipeline_configs = self._normalize_pipeline(pipeline, name=pipeline_name, max_generation_count=max_generation_count)
        dataset_configs = self._normalize_dataset(dataset, dataset_name=dataset_name)

        # Clear previous figure references
        self._figure_refs.clear()

        nb_combinations = len(pipeline_configs.steps) * len(dataset_configs.configs)
        print("=" * 120)
        print(f"\033[94m{ROCKET}Starting Nirs4all run(s) with {len(pipeline_configs.steps)} pipeline on {len(dataset_configs.configs)} dataset ({nb_combinations} total runs).\033[0m")
        print("=" * 120)

        datasets_predictions = {}
        run_predictions = Predictions()

        # Get datasets from DatasetConfigs
        for config, name in dataset_configs.configs:
            # Create run directory: workspace/runs/YYYY-MM-DD_dataset/
            date_str = datetime.now().strftime("%Y-%m-%d")
            self.current_run_dir = self.runs_dir / f"{date_str}_{name}"
            self.current_run_dir.mkdir(parents=True, exist_ok=True)

            # Initialize saver and manifest manager with run directory
            self.saver = SimulationSaver(self.current_run_dir, save_files=self.save_files)
            self.manifest_manager = ManifestManager(self.current_run_dir)

            # Load global predictions from workspace root (dataset_name.json)
            dataset_prediction_path = self.workspace_path / f"{name}.json"
            global_dataset_predictions = Predictions.load_from_file_cls(dataset_prediction_path)
            run_dataset_predictions = Predictions()

            for i, (steps, config_name) in enumerate(zip(pipeline_configs.steps, pipeline_configs.names)):
                dataset = dataset_configs.get_dataset(config, name)
                dataset_name = name

                # Capture raw data BEFORE any preprocessing happens
                if self.keep_datasets and dataset_name not in self.raw_data:
                    self.raw_data[dataset_name] = dataset.x({}, layout="2d")

                if self.verbose > 0:
                    print(dataset)

                config_predictions = Predictions()
                self._run_single(steps, config_name, dataset, config_predictions)
                # Capture preprocessed data AFTER preprocessing
                if self.keep_datasets:
                    if dataset_name not in self.pp_data:
                        self.pp_data[dataset_name] = {}
                    self.pp_data[dataset_name][dataset.short_preprocessings_str()] = dataset.x({}, layout="2d")

                # Merge new predictions into stores
                if config_predictions.num_predictions > 0:
                    global_dataset_predictions.merge_predictions(config_predictions)
                    run_dataset_predictions.merge_predictions(config_predictions)
                    run_predictions.merge_predictions(config_predictions)

            # Print best results for this dataset
            self.print_best_predictions(run_dataset_predictions, global_dataset_predictions, dataset, dataset_name, dataset_prediction_path)


            # Generate best score tab report
            datasets_predictions[dataset_name] = {
                "global_predictions": global_dataset_predictions,
                "run_predictions": run_dataset_predictions,
                "dataset": dataset,
                "dataset_name": dataset_name
            }

        # if self.plots_visible:
        #     import matplotlib.pyplot as plt
        #     plt.show(block=True)

        return run_predictions, datasets_predictions




    def print_best_predictions(self, run_dataset_predictions: Predictions, global_dataset_predictions: Predictions,
                               dataset: SpectroDataset, name: str, dataset_prediction_path: str):
        if run_dataset_predictions.num_predictions > 0:
            best = run_dataset_predictions.get_best(ascending=True if dataset.is_regression() else False)
            print(f"{TROPHY}Best prediction in run for dataset '{name}': {Predictions.pred_long_string(best)}")
            if self.enable_tab_reports:
                best_by_partition = run_dataset_predictions.get_entry_partitions(best)
                tab_report, tab_report_csv_file = TabReportManager.generate_best_score_tab_report(best_by_partition)
                print(tab_report)
                if tab_report_csv_file:
                    # Filename: Report_best_{pipeline_id}_{model_name}_{pred_id}.csv
                    filename = f"Report_best_{best['config_name']}_{best['model_name']}_{best['id']}.csv"
                    self.saver.save_file(filename, tab_report_csv_file)
            if self.save_files:
                # Filename: Best_prediction_{pipeline_id}_{model_name}_{pred_id}.csv
                prediction_name = f"Best_prediction_{best['config_name']}_{best['model_name']}_{best['id']}.csv"
                prediction_path = self.saver.base_path / prediction_name
                Predictions.save_predictions_to_csv(best["y_true"], best["y_pred"], prediction_path)

        if global_dataset_predictions.num_predictions > 0:
            global_dataset_predictions.save_to_file(dataset_prediction_path)
        #     best_overall = global_dataset_predictions.get_best()
        #     print(f"🏆 Best prediction overall for dataset '{name}': {Predictions.pred_long_string(best_overall)}")
        #     if self.enable_tab_reports:
        #         overall_best_by_partition = global_dataset_predictions.get_entry_partitions(best_overall)
        #         tab_report, tab_report_csv_file = TabReportManager.generate_best_score_tab_report(overall_best_by_partition)
        #         print(tab_report)
        #         if tab_report_csv_file:
        #             filename = f"{datetime.now().strftime('%m-%d_%Hh%M%Ss')}_Report_best_overall_({best_overall['config_name']}_{best_overall['model_name']})_[{best_overall['id']}].csv"
        #             self.saver.save_file(filename, tab_report_csv_file, into_dataset=True)
        #     if self.save_files:
        #         prediction_name = f"{datetime.now().strftime('%m-%d_%Hh%M%Ss')}_Prediction_best_({best_overall['config_name']}_{best_overall['model_name']})_[{best_overall['id']}].csv"
        #         prediction_path = self.saver.base_path / name / prediction_name
        #         Predictions.save_predictions_to_csv(best_overall["y_true"], best_overall["y_pred"], prediction_path)
        print("=" * 120)

    def export_best_for_dataset(self, dataset_name: str, mode: str = "predictions") -> Optional[Path]:
        """Export best results for a dataset to exports/ folder.

        Delegates to SimulationSaver for file operations.

        Args:
            dataset_name: Dataset name (matches global prediction JSON filename)
            mode: Export mode - "predictions", "template", "trained", or "full"

        Returns:
            Path to export directory, or None if no predictions found
        """
        return self.saver.export_best_for_dataset(
            dataset_name,
            self.workspace_path,
            self.runs_dir,
            mode
        )


    def prepare_replay(self, selection_obj: Union[Dict[str, Any], str], dataset_config: DatasetConfigs, verbose: int = 0):
        config_path, target_model = self.saver.get_predict_targets(selection_obj)
        del target_model["y_pred"]  # Remove potentially large arrays
        del target_model["y_true"]
        self.config_path = config_path
        self.target_model = target_model
        self.model_weights = target_model['weights'] if target_model else None

        # Extract pipeline_uid from target_model if available
        pipeline_uid = target_model.get('pipeline_uid') if target_model else None

        # print(f"🚀 Starting prediction using config: {config_path} on {len(dataset_config.configs)} dataset configuration(s)."
            #   if target_model else "")

        # 2. Load pipeline configuration
        # config_path format: "dataset_name/0001_pipeline_hash"
        # Extract just the pipeline directory (0001_pipeline_hash)
        pipeline_dir_name = Path(config_path).parts[-1] if '/' in config_path or '\\' in config_path else config_path
        config_dir = self.saver.base_path / pipeline_dir_name
        pipeline_json = config_dir / "pipeline.json"

        if verbose > 0:
            print(f"{SEARCH}Loading {pipeline_json}, {config_dir / 'metadata.json'}")

        if not pipeline_json.exists():
            raise FileNotFoundError(f"Pipeline not found: {pipeline_json}")

        with open(pipeline_json, 'r', encoding='utf-8') as f:
            pipeline_data = json.load(f)

        if isinstance(pipeline_data, dict) and "steps" in pipeline_data:
            steps = pipeline_data["steps"]
        else:
            steps = pipeline_data

        # 3. Load binaries from manifest system
        if not pipeline_uid:
            raise ValueError(
                f"No pipeline_uid found in prediction metadata. "
                f"This prediction was created with an older version of nirs4all. "
                f"Please retrain the model to use the new manifest system."
            )

        # Load from manifest
        # In the new architecture, pipelines are directly in the run directory
        from nirs4all.pipeline.manifest_manager import ManifestManager
        manifest_manager = ManifestManager(self.saver.base_path)

        manifest_path = self.saver.base_path / pipeline_uid / "manifest.yaml"
        if not manifest_path.exists():
            raise FileNotFoundError(
                f"Manifest not found: {manifest_path}\n"
                f"Pipeline UID: {pipeline_uid}\n"
                f"The model artifacts may have been deleted or moved."
            )

        print(f"{SEARCH}Loading from manifest: {pipeline_uid}")
        manifest = manifest_manager.load_manifest(pipeline_uid)
        self.binary_loader = BinaryLoader.from_manifest(manifest, self.saver.base_path)

        return steps


    def predict(
        self,
        prediction_obj: Union[Dict[str, Any], str],
        dataset: Union[DatasetConfigs, SpectroDataset, np.ndarray, Tuple[np.ndarray, ...], Dict, List[Dict], str, List[str]],
        dataset_name: str = "prediction_dataset",
        all_predictions: bool = False,
        verbose: int = 0
    ):
        """
        Run prediction using a saved model on new dataset.

        Args:
            prediction_obj: Reference to saved model/prediction (Dict or file path)
            dataset: Dataset definition (DatasetConfigs, SpectroDataset, numpy arrays, Dict, or file path)
            dataset_name: Optional name for array-based datasets
            all_predictions: Whether to return all predictions
            verbose: Verbosity level

        Returns:
            Predictions for the specified model
        """
        print("=" * 120)
<<<<<<< HEAD
        print(f"\033[94m{ROCKET}Starting Nirs4all prediction(s)\033[0m")
=======
        print("\033[94m🚀 Starting Nirs4all prediction(s)\033[0m")
>>>>>>> 544ce404
        print("=" * 120)

        # Normalize dataset input
        dataset_config = self._normalize_dataset(dataset, dataset_name=dataset_name)

        self.mode = "predict"
        self.verbose = verbose

        # Initialize saver for prediction mode
        # Extract run directory from prediction_obj
        if isinstance(prediction_obj, dict):
            if 'run_dir' in prediction_obj:
                run_dir = Path(prediction_obj['run_dir'])
            elif 'config_path' in prediction_obj:
                # config_path format: "dataset_name/0001_pipeline_hash"
                # We need to find the actual run dir: "YYYY-MM-DD_dataset_name"
                config_path = prediction_obj['config_path']
                dataset_name = Path(config_path).parts[0]  # Extract dataset name

                # Find the most recent run directory matching this dataset
                matching_dirs = sorted(
                    self.runs_dir.glob(f"*_{dataset_name}"),
                    key=lambda p: p.stat().st_mtime,
                    reverse=True
                )
                if matching_dirs:
                    run_dir = matching_dirs[0]
                else:
                    raise ValueError(f"No run directory found for dataset: {dataset_name}")
            else:
                # Fallback: use most recent run directory
                run_dirs = sorted(self.runs_dir.glob("*"), key=lambda p: p.stat().st_mtime, reverse=True)
                run_dir = run_dirs[0] if run_dirs else self.runs_dir
        else:
            # For string prediction_obj, use most recent run directory
            run_dirs = sorted(self.runs_dir.glob("*"), key=lambda p: p.stat().st_mtime, reverse=True)
            run_dir = run_dirs[0] if run_dirs else self.runs_dir

        # Initialize saver and manifest manager
        self.current_run_dir = run_dir
        self.saver = SimulationSaver(run_dir, save_files=self.save_files)
        self.manifest_manager = ManifestManager(run_dir)

        steps = self.prepare_replay(prediction_obj, dataset_config, verbose=verbose)

        run_predictions = Predictions()
        for config, name in dataset_config.configs:
            dataset = dataset_config.get_dataset(config, name)
            config_predictions = Predictions()
            self._run_single(steps, "prediction", dataset, config_predictions)
            run_predictions.merge_predictions(config_predictions)
            # print(run_predictions)

        if all_predictions:
            res = {}
            for pred in run_predictions.to_dicts():
                res[pred['dataset_name']] = {}
                res[pred['dataset_name']][pred['id']] = pred['y_pred']
                return res, run_predictions



        # print(self.target_model)
        single_pred = run_predictions.get_similar(
            model_name=self.target_model.get('model_name', None),
            step_idx=self.target_model.get('step_idx', None),
            op_counter=self.target_model.get('op_counter', None),
            fold_id=self.target_model.get('fold_id', None),
            partition='test'  # Always return test partition for predict
        )

        if single_pred is None:
            raise ValueError("No matching prediction found for the specified model criteria. Predict failed.")

        print(f"{CHECK}Predicted with: {single_pred['model_name']} [{single_pred['id']}]")
        filename = f"Predict_[{single_pred['id']}].csv"
        y_pred = single_pred["y_pred"]
        prediction_path = self.saver.base_path / filename
        Predictions.save_predictions_to_csv(y_pred=y_pred, filepath=prediction_path)

        return single_pred["y_pred"], run_predictions

    def explain(
        self,
        prediction_obj: Union[Dict[str, Any], str],
        dataset: Union[DatasetConfigs, SpectroDataset, np.ndarray, Tuple[np.ndarray, ...], Dict, List[Dict], str, List[str]],
        dataset_name: str = "explain_dataset",
        shap_params: Optional[Dict[str, Any]] = None,
        verbose: int = 0,
        plots_visible: bool = True
    ) -> Tuple[Dict[str, Any], str]:
        """
        Generate SHAP explanations for a saved model.

        Args:
            prediction_obj: Reference to saved model/prediction (Dict or file path)
            dataset: Dataset definition (DatasetConfigs, SpectroDataset, numpy arrays, Dict, or file path)
            dataset_name: Optional name for array-based datasets
            shap_params: SHAP analysis parameters
            verbose: Verbosity level

        Returns:
            Tuple of (shap_results, output_directory)
        """
        print("=" * 120)
<<<<<<< HEAD
        print(f"\033[94m{SEARCH}Starting SHAP Explanation Analysis\033[0m")
=======
        print("\033[94m🔍 Starting SHAP Explanation Analysis\033[0m")
>>>>>>> 544ce404
        print("=" * 120)

        # Normalize dataset input
        dataset_config = self._normalize_dataset(dataset, dataset_name=dataset_name)

        self.mode = "explain"
        # Default SHAP parameters
        if shap_params is None:
            shap_params = {}
        shap_params.setdefault('n_samples', 200)
        shap_params.setdefault('visualizations', ['spectral', 'summary'])
        shap_params.setdefault('explainer_type', 'auto')
        shap_params.setdefault('bin_size', 20)
        shap_params.setdefault('bin_stride', 10)
        shap_params.setdefault('bin_aggregation', 'sum')

        # Step 1: Enable model capture and run prediction pipeline
        if verbose > 0:
            print("📦 Step 1: Capturing model via prediction pipeline...")

        self._capture_model = True
        self._captured_model = None

        try:
            # Run predict() - it will load the model and capture it via the flag
            config, name = dataset_config.configs[0]
            steps = self.prepare_replay(prediction_obj, dataset_config, verbose=verbose)
            dataset = dataset_config.get_dataset(config, name)
            config_predictions = Predictions()
            dataset, context = self._run_single(steps, "prediction", dataset, config_predictions)

            # Step 2: Extract the captured model
            if self._captured_model is None:
                raise ValueError("Failed to capture model during prediction. Model controller may not support capture.")

            model, controller = self._captured_model

            # Get test data with proper layout
            test_context = context.copy()
            test_context['partition'] = 'test'
            X_test = dataset.x(test_context, layout=controller.get_preferred_layout())
            y_test = dataset.y(test_context)

            # Get feature names (wavelengths if available)
            feature_names = None
            if hasattr(dataset, 'wavelengths') and dataset.wavelengths is not None:
                feature_names = [f"λ{w:.1f}" for w in dataset.wavelengths]

            # Detect task type
            task_type = 'classification' if dataset.task_type and 'classification' in dataset.task_type else 'regression'

            # Create output directory
            model_id = self.target_model.get('id', 'unknown')
            output_dir = self.saver.base_path / dataset.name / self.config_path / "explanations" / model_id
            output_dir.mkdir(parents=True, exist_ok=True)

            if verbose > 0:
                print(f"📁 Output directory: {output_dir}")

            # Initialize and run SHAP analyzer
            from nirs4all.utils.shap_analyzer import ShapAnalyzer
            analyzer = ShapAnalyzer()

            shap_results = analyzer.explain_model(
                model=model,
                X=X_test,
                y=y_test,
                feature_names=feature_names,
                task_type=task_type,
                n_background=shap_params['n_samples'],
                explainer_type=shap_params['explainer_type'],
                output_dir=str(output_dir),
                visualizations=shap_params['visualizations'],
                bin_size=shap_params['bin_size'],
                bin_stride=shap_params['bin_stride'],
                bin_aggregation=shap_params['bin_aggregation'],
                plots_visible=plots_visible
            )

            # Add metadata
            shap_results['model_name'] = self.target_model.get('model_name', 'unknown')
            shap_results['model_id'] = model_id
            shap_results['dataset_name'] = dataset.name

            if verbose > 0:
                print(f"\n{CHECK}SHAP explanation completed!")
                print(f"📁 Visualizations saved to: {output_dir}")
                for viz in shap_params['visualizations']:
                    print(f"   • {viz}.png")
                print("=" * 120)

            return shap_results, str(output_dir)

        finally:
            # Always reset capture flag
            self._capture_model = False
            self._captured_model = None

    def _run_single(self, steps: List[Any], config_name: str, dataset: SpectroDataset, config_predictions: 'Predictions') -> SpectroDataset:
        """Run a single pipeline configuration on a single dataset with external prediction store."""
        # Reset runner state for each run
        self.step_number = 0
        self.substep_number = -1
        self.operation_count = 0
        self.step_binaries = {}

        print(f"\033[94m{ROCKET}Starting pipeline {config_name} on dataset {dataset.name}\033[0m")
        print("-" * 120)

        # Compute pipeline hash
        import hashlib
        import json
        pipeline_json = json.dumps(steps, sort_keys=True, default=str).encode('utf-8')
        pipeline_hash = hashlib.md5(pipeline_json).hexdigest()[:6]

        # Create pipeline with sequential numbering
        if self.mode == "train":
            pipeline_config = {"steps": steps}
            pipeline_id, pipeline_dir = self.manifest_manager.create_pipeline(
                name=config_name,
                dataset=dataset.name,
                pipeline_config=pipeline_config,
                pipeline_hash=pipeline_hash
            )
            self.pipeline_uid = pipeline_id

            # Register with SimulationSaver
            self.saver.register(pipeline_id)
        else:
            # For predict/explain modes, don't create new pipeline directories
            pipeline_id = f"temp_{pipeline_hash}"
            # Don't register in predict/explain mode - we're reusing existing pipelines

        if self.mode != "predict" and self.mode != "explain":
            self.saver.save_json("pipeline.json", steps)

        # Initialize context
        context = {"processing": [["raw"]] * dataset.features_sources(), "y": "numeric"}

        try:
            self.run_steps(steps, dataset, context, execution="sequential", prediction_store=config_predictions)
            if self.mode != "predict" and self.mode != "explain":
                self.saver.save_json("pipeline.json", steps)

                if config_predictions.num_predictions > 0:
                    pipeline_best = config_predictions.get_best(ascending=True if dataset.is_regression() else False)
                    print(f"{MEDAL_GOLD}Pipeline Best: {Predictions.pred_short_string(pipeline_best)}")
                    if self.verbose > 0:
                        print(f"\033[94m{FLAG}Pipeline {config_name} completed successfully on dataset {dataset.name}\033[0m")
                    print("=" * 120)

        except Exception as e:
            print(f"\033[91m{CROSS}Pipeline {config_name} on dataset {dataset.name} failed: \n{str(e)}\033[0m")
            import traceback
            traceback.print_exc()
            raise

        return dataset, context

    def run_steps(self, steps: List[Any], dataset: SpectroDataset, context: Union[List[Dict[str, Any]], Dict[str, Any]],
                  execution: str = "sequential", prediction_store: Optional['Predictions'] = None,
                  is_substep: bool = False, mode: str = "train") -> Dict[str, Any]:
        """Run a list of steps with enhanced context management and DatasetView support."""

        if not isinstance(steps, list):
            steps = [steps]
        # print(f"\033[94m🔄 Running {len(steps)} steps in {execution} mode\033[0m")

        if execution == "sequential":
            if isinstance(context, list) and len(context) == len(steps):
                # print("🔄 Running steps sequentially with separate contexts")
                for step, ctx in zip(steps, context):
                    self.run_step(step, dataset, ctx, is_substep=is_substep)
                return context[-1]
            elif isinstance(context, dict):
                # print("🔄 Running steps sequentially with shared context")
                for step in steps:
                    context = self.run_step(step, dataset, context, prediction_store, is_substep=is_substep)
                    # print(f"🔹 Updated context after step: {context}")
                self.substep_number = -1  # Reset sub-step number after sequential execution
                return context

        elif execution == "parallel" and self.parallel:
            # print(f"🔄 Running steps in parallel with {self.max_workers} workers")
            with parallel_backend(self.backend, n_jobs=self.max_workers):
                Parallel()(delayed(self.run_step)(step, dataset, context, prediction_store, is_substep=is_substep) for step, context in zip(steps, context))

    def run_step(self, step: Any, dataset: SpectroDataset, context: Dict[str, Any], prediction_store: Optional['Predictions'] = None,
                 *, is_substep: bool = False, propagated_binaries: Any = None) -> Dict[str, Any]:
        """
        Run a single pipeline step with enhanced context management and DatasetView support.
        """
        before_dataset_str = str(dataset)

        step_description = str(step)  # Simple description for now
        if is_substep:
            self.substep_number += 1
            if self.verbose > 0:
                print(f"\033[96m   {PLAY}Sub-step {self.step_number}.{self.substep_number}: {step_description}\033[0m")
        else:
            self.step_number += 1
            self.substep_number = 0  # Reset substep counter for new main step
            self.operation_count = 0
            if self.verbose > 0:
                print(f"\033[92m{DIAMOND}Step {self.step_number}: {step_description}\033[0m")
        # print(f"🔹 Current context: {context}")
        # print(f"🔹 Step config: {step}")

        if step is None:
            if self.verbose > 0:
                print(f"{DIAMOND}No operation defined for this step, skipping.")
            return context

        try:
            operator, controller = None, None
            if isinstance(step, dict):
                if key := next((k for k in step if k in self.WORKFLOW_OPERATORS), None):
                    # print(f"📋 Workflow operation: {key}")
                    if isinstance(step[key], dict) and 'class' in step[key]:
<<<<<<< HEAD
                        operator = deserialize_component(step[key])
                        controller = self._select_controller(step, keyword=key, operator=operator)
                    elif isinstance(step[key], str):
                        # Handle serialized string format (e.g., "sklearn.preprocessing.StandardScaler")
                        operator = deserialize_component(step[key])
=======
                        if '_runtime_instance' in step[key]:
                            operator = step[key]['_runtime_instance']
                        else:
                            operator = deserialize_component(step[key])
                        controller = self._select_controller(step, keyword=key, operator=operator)
                    elif isinstance(step[key], dict) and 'function' in step[key]:
                        # Function-based operator (e.g., TensorFlow model factory)
                        if '_runtime_instance' in step[key]:
                            operator = step[key]['_runtime_instance']
                        else:
                            operator = deserialize_component(step[key])
>>>>>>> 544ce404
                        controller = self._select_controller(step, keyword=key, operator=operator)
                    elif isinstance(step[key], dict):
                        # Dict without 'class' or 'function' key - try to deserialize
                        operator = deserialize_component(step[key])
                        controller = self._select_controller(step, keyword=key, operator=operator)
                    else:
                        # Direct operator instance (e.g., GroupKFold(), nicon)
                        operator = step[key]
                        controller = self._select_controller(step, keyword=key, operator=operator)
                elif key := next((k for k in step if k in self.SERIALIZATION_OPERATORS), None):
                    # print(f"📦 Deserializing dict operation: {key}")
                    operator = deserialize_component(step)
                    controller = self._select_controller(step, operator=operator)
                else:
                    # print(f"🔗 Running dict operation: {step}")
                    controller = self._select_controller(step)
            elif isinstance(step, list):
                # print(f"🔗 Sub-pipeline with {len(step)} steps")
                return self.run_steps(step, dataset, context, execution="sequential", is_substep=True)

            elif isinstance(step, str):
                if key := next((s for s in step.split() if s in self.WORKFLOW_OPERATORS), None):
                    # print(f"📋 Workflow operation: {key}")
                    controller = self._select_controller(key, keyword=key)
                    context["keyword"] = key  # Store keyword in context for controller use
                else:
                    # print(f"📦 Deserializing str operation: {step}")
                    operator = deserialize_component(step)
                    controller = self._select_controller(step, operator=operator, keyword=step)
                    context["keyword"] = step  # Store keyword in context for controller use

            else:
                print(f"{SEARCH}Unknown step type: {type(step).__name__}, executing as operation")
                controller = self._select_controller(step)

            if controller is not None:
                if self.verbose > 1:
                    print(f"🔹 Selected controller: {controller.__class__.__name__}")
                # Check if controller supports prediction mode
                if (self.mode == "predict" or self.mode == "explain") and not controller.supports_prediction_mode():
                    if self.verbose > 0:
                        print(f"{WARNING}Controller {controller.__class__.__name__} does not support prediction mode, skipping step {self.step_number}")
                    return context

                # Load binaries if in prediction mode
                loaded_binaries = propagated_binaries
                if (self.mode == "predict" or self.mode == "explain") and self.binary_loader is not None and loaded_binaries is None:
                    loaded_binaries = self.binary_loader.get_step_binaries(self.step_number)
                    if self.verbose > 1 and loaded_binaries:
                        print(f"{SEARCH}Loaded {', '.join(b[0] for b in loaded_binaries)} binaries for step {self.step_number}")

                context["step_id"] = self.step_number
                return self._execute_controller(
                    controller, step, operator, dataset, context, prediction_store, -1, loaded_binaries
                )



            # self.history.complete_step(step_execution.step_id)

        except Exception as e:
            # Fail step
            # self.history.fail_step(step_execution.step_id, str(e))
            import traceback
            traceback.print_exc()
            if self.continue_on_error:
                print(f"{WARNING}Step failed but continuing: {str(e)}")
            else:
                raise RuntimeError(f"Pipeline step failed: {str(e)}") from e

        finally:
            if self.verbose > 0:
                print("-" * 120)
            after_dataset_str = str(dataset)
            # print(before_dataset_str)
            if before_dataset_str != after_dataset_str and self.verbose > 0:
                print(f"\033[97mUpdate: {after_dataset_str}\033[0m")
                print("-" * 120)

    def _select_controller(self, step: Any, operator: Any = None, keyword: str = ""):
        matches = [cls for cls in CONTROLLER_REGISTRY if cls.matches(step, operator, keyword)]
        if not matches:
            raise TypeError(f"No matching controller found for {step}. Available controllers: {[cls.__name__ for cls in CONTROLLER_REGISTRY]}")
        matches.sort(key=lambda c: c.priority)
        return matches[0]()

    def _execute_controller(  # TODO Choose one option for multi-source datasets and parrallel execution
        self,
        controller: Any,
        step: Any,
        operator: Any,
        dataset: SpectroDataset,
        context: Dict[str, Any],
        prediction_store: Optional['Predictions'] = None,
        source: Union[int, List[int]] = -1,
        loaded_binaries: Optional[List[Tuple[str, Any]]] = None
    ):
        """Execute the controller for the given step and operator."""
        operator_name = operator.__class__.__name__ if operator is not None else ""
        controller_name = controller.__class__.__name__

        if self.verbose > 0:
            if operator is not None:
                print(f"{SMALL_DIAMOND}Executing controller {controller_name} with operator {operator_name}")
            else:
                print(f"{SMALL_DIAMOND}Executing controller {controller_name} without operator")

        # Prediction counting is now handled by config_predictions externally
        # prev_prediction_count = len(config_predictions) if config_predictions else 0

        # Determine if we need a spinner (for model controllers and other long operations)
        is_model_controller = 'model' in controller_name.lower()
        # needs_spinner = is_model_controller
        needs_spinner = False ####TODO DEBUG spinner \r\n

        # Execute with spinner if needed
        if needs_spinner and self.show_spinner and self.verbose == 0:  # Only show spinner when not verbose
            # Create and print the initial message
            controller_display_name = controller_name.replace('Controller', '')
            initial_message = f"{REFRESH}{controller_name} executes {controller_display_name}"

            # Only show test data shape for model controllers
            if is_model_controller:
                y_test_shape = dataset.y({"partition": "test"}).shape
                initial_message += f" (test: {y_test_shape})"

            if operator_name:
                initial_message += f" ({operator_name})"

            # Use spinner context manager for long operations
            with spinner_context(initial_message):
                context, binaries = controller.execute(
                    step,
                    operator,
                    dataset,
                    context,
                    self,
                    source,
                    self.mode,
                    loaded_binaries,
                    prediction_store
                )
        else:
            # Execute without spinner
            context, binaries = controller.execute(
                step,
                operator,
                dataset,
                context,
                self,
                source,
                self.mode,
                loaded_binaries,
                prediction_store
            )

        # Always show final score for model controllers when verbose=0
        is_model_controller = 'model' in controller_name.lower()
        # print("🔹 Controller execution completed")

        # Handle artifact metadata from controllers
        if self.mode == "train" and binaries:
            # Binaries are now List[ArtifactMeta] instead of List[Tuple[str, bytes]]
            # They've already been persisted by controllers, just append to manifest
            if self.manifest_manager and self.pipeline_uid:
                self.manifest_manager.append_artifacts(self.pipeline_uid, binaries)
                if self.verbose > 1:
                    print(f"📦 Appended {len(binaries)} artifacts to manifest")

        return context

        # if controller.use_multi_source():
        #     if not dataset.is_multi_source():
        #         source = 0
        #     else:
        #         source = [i for i in range(dataset.n_sources)]
        #         operator = [operator]
        #         for _ in range(len(source) - len(operator)):
        #             op = deserialize_component(step)
        #             print(f"🔄 Adding operator {op} for additional source")
        #             operator.append(op)

        # if isinstance(operator, list) and self.parallel:
        #     print(f"🔄 Running operators in parallel with {self.max_workers} workers")
        #     with parallel_backend(self.backend, n_jobs=self.max_workers):
        #         Parallel()(delayed(controller.execute)(step, op, dataset, context, self, src) for op, src in zip(operator, source))
        #     return context
        # else:
        #     print(f"🔄 Running single operator {operator} for step: {step}, source: {source}")
            # return controller.execute(step, operator, dataset, context, self, source)

    def next_op(self) -> int:
        """Get the next operation ID."""
        self.operation_count += 1
        return self.operation_count

<|MERGE_RESOLUTION|>--- conflicted
+++ resolved
@@ -545,11 +545,7 @@
             Predictions for the specified model
         """
         print("=" * 120)
-<<<<<<< HEAD
         print(f"\033[94m{ROCKET}Starting Nirs4all prediction(s)\033[0m")
-=======
-        print("\033[94m🚀 Starting Nirs4all prediction(s)\033[0m")
->>>>>>> 544ce404
         print("=" * 120)
 
         # Normalize dataset input
@@ -655,11 +651,7 @@
             Tuple of (shap_results, output_directory)
         """
         print("=" * 120)
-<<<<<<< HEAD
         print(f"\033[94m{SEARCH}Starting SHAP Explanation Analysis\033[0m")
-=======
-        print("\033[94m🔍 Starting SHAP Explanation Analysis\033[0m")
->>>>>>> 544ce404
         print("=" * 120)
 
         # Normalize dataset input
@@ -879,13 +871,6 @@
                 if key := next((k for k in step if k in self.WORKFLOW_OPERATORS), None):
                     # print(f"📋 Workflow operation: {key}")
                     if isinstance(step[key], dict) and 'class' in step[key]:
-<<<<<<< HEAD
-                        operator = deserialize_component(step[key])
-                        controller = self._select_controller(step, keyword=key, operator=operator)
-                    elif isinstance(step[key], str):
-                        # Handle serialized string format (e.g., "sklearn.preprocessing.StandardScaler")
-                        operator = deserialize_component(step[key])
-=======
                         if '_runtime_instance' in step[key]:
                             operator = step[key]['_runtime_instance']
                         else:
@@ -897,7 +882,6 @@
                             operator = step[key]['_runtime_instance']
                         else:
                             operator = deserialize_component(step[key])
->>>>>>> 544ce404
                         controller = self._select_controller(step, keyword=key, operator=operator)
                     elif isinstance(step[key], dict):
                         # Dict without 'class' or 'function' key - try to deserialize
