import inspect
from typing import Any, get_type_hints, get_origin, get_args, Annotated, Union
import importlib
import json

# Simple alias dictionary for common transformations
build_aliases = {
    # Add common aliases here if needed
}

def serialize_component(obj: Any) -> Any:
    """
    Return something that json.dumps can handle.

    Normalizes all syntaxes to canonical form for hash-based uniqueness.
    All instances serialize to their internal module paths with only non-default parameters.
    """

    if obj is None or isinstance(obj, (bool, int, float)):
        return obj

    if isinstance(obj, str):
        # Normalize string module paths to internal module paths for hash consistency
        # e.g., "sklearn.preprocessing.StandardScaler" → "sklearn.preprocessing._data.StandardScaler"
        if "." in obj and not obj.endswith(('.pkl', '.h5', '.keras', '.joblib', '.pt', '.pth')):
            try:
                # Try to import and get canonical internal module path
                mod_name, _, cls_name = obj.rpartition(".")
                mod = importlib.import_module(mod_name)
                cls = getattr(mod, cls_name)
                # Return canonical form (internal module path)
                return f"{cls.__module__}.{cls.__qualname__}"
            except (ImportError, AttributeError):
                # If import fails, pass through as-is (e.g., controller names, invalid paths)
                pass
        return obj
    if isinstance(obj, dict):
        return {k: serialize_component(v) for k, v in obj.items()}
    if isinstance(obj, list):
        return [serialize_component(x) for x in obj]
    if isinstance(obj, tuple):
        # Convert tuples to lists for YAML/JSON compatibility
        # Hyperparameter range specifications like ('int', min, max) become ['int', min, max]
        return [serialize_component(x) for x in obj]

    if inspect.isclass(obj):
        return f"{obj.__module__}.{obj.__qualname__}"

    # Handle numpy arrays and other array-like objects
    # Convert to list for JSON/YAML serialization
    if hasattr(obj, '__array__') or (hasattr(obj, 'tolist') and hasattr(obj, 'shape')):
        try:
            return obj.tolist()
        except (AttributeError, TypeError):
            pass

    params = _changed_kwargs(obj)

    if inspect.isfunction(obj) or inspect.isbuiltin(obj):
        func_serialized = {
            "function": f"{obj.__module__}.{obj.__name__}"
        }
        if params:
<<<<<<< HEAD
            func_serialized["params"] = serialize_component(params)
=======
            func_serialized["params"] = serialize_component(params, False)

        # Keep runtime instance for model factory functions that need dataset-dependent parameters
        # (e.g., TensorFlow models with @framework decorator that require input_shape)
        if hasattr(obj, 'framework'):
            func_serialized["_runtime_instance"] = obj

>>>>>>> 544ce404
        return func_serialized

    def_serialized = f"{obj.__class__.__module__}.{obj.__class__.__qualname__}"

    if params:
        def_serialized = {
            "class": def_serialized,
            "params": serialize_component(params),
        }

    return def_serialized


def deserialize_component(blob: Any, infer_type: Any = None) -> Any:
    """Turn the output of serialize_component back into live objects."""
    # --- trivial cases ------------------------------------------------------ #
    if blob is None or isinstance(blob, (bool, int, float)):
        if infer_type is not None and infer_type is not type(None):
            if not isinstance(blob, infer_type):
                print(f"Type mismatch: {type(blob)} != {infer_type}")
                return blob
        return blob

    if isinstance(blob, str):
        if blob in build_aliases:
            blob = build_aliases[blob]
        try:
            # try to import the module and get the class or function
            # Safety check for empty or invalid strings
            if not blob or "." not in blob:
                return blob

            mod_name, _, cls_or_func_name = blob.rpartition(".")

            # Safety check for empty module name
            if not mod_name:
                return blob

            mod = importlib.import_module(mod_name)
            cls_or_func = getattr(mod, cls_or_func_name)

            # Try to instantiate without parameters
            try:
                return cls_or_func()
            except TypeError as e:
                # If instantiation fails due to missing required parameters,
                # check if there are required parameters without defaults
                if inspect.isclass(cls_or_func):
                    sig = inspect.signature(cls_or_func.__init__)
                    required_params = [
                        name for name, param in sig.parameters.items()
                        if name != "self" and param.default is inspect._empty
                    ]
                    if required_params:
                        raise TypeError(
                            f"Cannot deserialize {blob} from string representation: "
                            f"class requires parameters {required_params} but none were provided. "
                            f"This usually means the serialization failed to capture required parameters. "
                            f"Original error: {e}"
                        ) from e
                raise
        except (ImportError, AttributeError):
            return blob

    if isinstance(blob, list):
        if infer_type is not None and isinstance(infer_type, type):
            if issubclass(infer_type, tuple):
                return tuple(deserialize_component(x) for x in blob)
            # Handle numpy array deserialization
            try:
                import numpy as np
                is_numpy_type = (infer_type is np.ndarray or
                                 (hasattr(infer_type, '__module__') and
                                  infer_type.__module__ == 'numpy' and
                                  infer_type.__name__ == 'ndarray'))
                if is_numpy_type:
                    return np.array(blob)
            except ImportError:
                pass
        return [deserialize_component(x) for x in blob]

    if isinstance(blob, dict):
        if any(key in blob for key in ("class", "function", "instance")):
            key = "class" if "class" in blob else "function" if "function" in blob else "instance"

            # Safety check for empty or None values
            if not blob[key] or not isinstance(blob[key], str):
                print(f"Invalid {key} value in blob: {blob[key]}")
                return blob

            mod_name, _, cls_or_func_name = blob[key].rpartition(".")

            # Safety check for empty module name
            if not mod_name:
                print(f"Empty module name for {key}: {blob[key]}")
                return blob

            try:
                mod = importlib.import_module(mod_name)
                cls_or_func = getattr(mod, cls_or_func_name)
            except (ImportError, AttributeError):
                print(f"Failed to import {blob[key]}")
                return blob

            params = {}
            if "params" in blob:
                # print(blob)
                for k, v in blob["params"].items():
                    # resolved_type = _resolve_type(cls_or_func, k)
                    # print(k, v, resolved_type)
                    params[k] = deserialize_component(v, _resolve_type(cls_or_func, k))

            try:
<<<<<<< HEAD
                # Functions are NOT instantiated during deserialization
                # They're returned as references for ModelBuilder to call later with input_shape
                if key == "function":
                    if params:
                        # Return dict format that ModelBuilder._from_dict expects
                        return {"function": cls_or_func, "params": params}
                    return cls_or_func

                # Classes and instances ARE instantiated (no runtime context needed)
                elif key == "class" or key == "instance":
=======
                # Special handling for model factory functions with @framework decorator
                # These need dataset-dependent parameters (like input_shape) so we return
                # them as-is without instantiation for controllers to handle
                if key == "function" and hasattr(cls_or_func, 'framework'):
                    # This is a model factory function - return dict with function and runtime instance
                    return {
                        "function": blob[key],
                        "_runtime_instance": cls_or_func
                    }

                if key == "class" or key == "instance" or key == "function":
>>>>>>> 544ce404
                    return cls_or_func(**params)

                # Fallback for other cases
                if len(params) == 0:
                    return cls_or_func
                else:
                    return {
                        key: cls_or_func,
                        "params": params
                    }

            except TypeError:
                print(f"Failed to instantiate {cls_or_func} with params {params}")
                sig = inspect.signature(cls_or_func)
                allowed = {n for n in sig.parameters if n != "self"}
                filtered = {k: v for k, v in params.items() if k in allowed}

                # Check again if this is a model factory function
                if hasattr(cls_or_func, 'framework'):
                    return {
                        "function": blob[key],
                        "_runtime_instance": cls_or_func
                    }

                return cls_or_func(**filtered)

        return {k: deserialize_component(v) for k, v in blob.items()}

    # should not reach here
    return blob


def _changed_kwargs(obj):
    """Return {param: value} for every __init__ param whose current
    value differs from its default."""
    sig = inspect.signature(obj.__class__.__init__)
    out = {}

    for name, param in sig.parameters.items():
        if name == "self":
            continue

        default = param.default if param.default is not inspect._empty else None

        try:
            current = getattr(obj, name)
        except AttributeError:
            # fall back to what's in cvargs if it exists
            current = obj.__dict__.get("cvargs", {}).get(name, default)

        # Handle comparison with numpy arrays and other array-like objects
        try:
            is_different = current != default
            # For numpy arrays and similar, convert boolean array to single boolean
            if hasattr(is_different, '__iter__') and not isinstance(is_different, str):
                # any(is_different) means at least one element differs
                is_different = any(is_different) if hasattr(is_different, '__len__') else True
        except (ValueError, TypeError):
            # If comparison fails (e.g., array vs None), consider them different
            is_different = True

        if is_different:
            if isinstance(current, tuple):
                current = list(current)
            # out[name] = (current, current_type)
            out[name] = current
    return out


def _resolve_type(obj_or_cls: Any, name: str) -> Union[type, Any, None]:
    """Resolve the type of a parameter in a class or function
    based on its signature or type hints.
    If the parameter is not found, return None.
    If the parameter has a default value, return its type.
    If the parameter has no default value, return the type of the
    attribute with the same name in the class or instance
    If the parameter is not found in the signature or type hints,
    return None.
    """
    if obj_or_cls is None:
        return None

    cls = obj_or_cls if inspect.isclass(obj_or_cls) else obj_or_cls.__class__
    sig = inspect.signature(cls.__init__)

    if name in sig.parameters:
        if sig.parameters[name].default is inspect._empty:
            if sig.parameters[name].annotation is not inspect._empty:
                # print(f"Using annotation for {name}: {sig.parameters[name].annotation}")
                ann = sig.parameters[name].annotation
                while get_origin(ann) is Annotated:
                    ann = get_args(ann)[0]
                origin = get_origin(ann)

                if origin is not None:
                    return origin
                else:
                    return ann
            else:
                if hasattr(obj_or_cls, name):
                    return type(getattr(obj_or_cls, name))
                else:
                    return None
        else:
            return type(sig.parameters[name].default)

    class_hints = get_type_hints(cls, include_extras=True)
    if name in class_hints:
        return class_hints[name]

    init_hints = get_type_hints(cls.__init__, include_extras=True)
    init_hints.pop('return', None)
    if name in init_hints:
        return init_hints[name]

    if not inspect.isclass(obj_or_cls) and hasattr(obj_or_cls, name):
        return type(getattr(obj_or_cls, name))

    return None<|MERGE_RESOLUTION|>--- conflicted
+++ resolved
@@ -61,9 +61,6 @@
             "function": f"{obj.__module__}.{obj.__name__}"
         }
         if params:
-<<<<<<< HEAD
-            func_serialized["params"] = serialize_component(params)
-=======
             func_serialized["params"] = serialize_component(params, False)
 
         # Keep runtime instance for model factory functions that need dataset-dependent parameters
@@ -71,7 +68,6 @@
         if hasattr(obj, 'framework'):
             func_serialized["_runtime_instance"] = obj
 
->>>>>>> 544ce404
         return func_serialized
 
     def_serialized = f"{obj.__class__.__module__}.{obj.__class__.__qualname__}"
@@ -185,18 +181,6 @@
                     params[k] = deserialize_component(v, _resolve_type(cls_or_func, k))
 
             try:
-<<<<<<< HEAD
-                # Functions are NOT instantiated during deserialization
-                # They're returned as references for ModelBuilder to call later with input_shape
-                if key == "function":
-                    if params:
-                        # Return dict format that ModelBuilder._from_dict expects
-                        return {"function": cls_or_func, "params": params}
-                    return cls_or_func
-
-                # Classes and instances ARE instantiated (no runtime context needed)
-                elif key == "class" or key == "instance":
-=======
                 # Special handling for model factory functions with @framework decorator
                 # These need dataset-dependent parameters (like input_shape) so we return
                 # them as-is without instantiation for controllers to handle
@@ -208,7 +192,6 @@
                     }
 
                 if key == "class" or key == "instance" or key == "function":
->>>>>>> 544ce404
                     return cls_or_func(**params)
 
                 # Fallback for other cases
