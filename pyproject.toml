--- conflicted
+++ resolved
@@ -25,9 +25,6 @@
     "kennard-stone>=0.5.0",
     "twinning>=0.0.5",
     "optuna>=2.0.0",
-<<<<<<< HEAD
-    "click>=8.0.0",
-=======
     "matplotlib>=3.0.0",
     "polars>=0.18.0",
     "pyyaml>=5.4.0",
@@ -35,7 +32,6 @@
     "tensorflow>=2.10.0",
     "h5py>=3.0.0",
     "packaging>=20.0"
->>>>>>> 840567f8
 ]
 
 [project.scripts]
